--- conflicted
+++ resolved
@@ -72,9 +72,6 @@
 
 pip_list.json
 
-<<<<<<< HEAD
-os_info.json
-=======
 os_info.json
 
 blueprints/example/
@@ -104,5 +101,4 @@
 test_*.py
 debug_*.py
 debug_*.html
-*_test.py
->>>>>>> 4fb3ee3a
+*_test.py