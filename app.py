#!/usr/bin/env python3

# *****************************************
# PiFire Web UI (Flask App)
# *****************************************
#
# Description: This script will start at boot, and start up the web user
#  interface.
#
# This script runs as a separate process from the control program
# implementation which handles interfacing and running I2C devices & GPIOs.
#
# *****************************************

from flask import Flask, request, abort, render_template, make_response, send_file, jsonify, redirect
from flask_mobility import Mobility
from flask_socketio import SocketIO
from flask_qrcode import QRcode
from io import BytesIO
from werkzeug.utils import secure_filename
from collections.abc import Mapping
import threading
import zipfile
import pathlib
from threading import Thread
from datetime import datetime
from common import _generate_uuid, _epoch_to_time
from updater import *  # Library for doing project updates from GitHub

BACKUP_PATH = './backups/'  # Path to backups of settings.json, pelletdb.json
UPLOAD_FOLDER = BACKUP_PATH  # Point uploads to the backup path
HISTORY_FOLDER = './history/'  # Path to historical cook files
ALLOWED_EXTENSIONS = {'json', 'pifire', 'jpg', 'jpeg', 'png', 'gif', 'bmp'}
server_status = 'available'

app = Flask(__name__)
socketio = SocketIO(app, cors_allowed_origins="*")
QRcode(app)
Mobility(app)
app.config['UPLOAD_FOLDER'] = UPLOAD_FOLDER
app.config['HISTORY_FOLDER'] = HISTORY_FOLDER

@app.route('/')
def index():
	global settings
	
	if settings['globals']['first_time_setup']:
		return redirect('/wizard/welcome')
	else: 
		return redirect('/dash')

@app.route('/dash')
def dash():
	global settings
	control = read_control()
	errors = read_errors()

	dash_template = 'dash_default.html'
	for dash in settings['dashboard']['dashboards']:
		if dash['name'] == settings['dashboard']['current']:
			dash_template = dash['html_name']
			break

	return render_template(dash_template,
						   set_points=control['setpoints'],
						   notify_req=control['notify_req'],
						   probes_enabled=settings['probe_settings']['probes_enabled'],
						   control=control,
						   page_theme=settings['globals']['page_theme'],
						   grill_name=settings['globals']['grill_name'],
						   units=settings['globals']['units'],
						   dc_fan=settings['globals']['dc_fan'],
						   errors=errors)

@app.route('/dashdata')
def dash_data():
	global settings
	control = read_control()

	probes_enabled = settings['probe_settings']['probes_enabled']
	cur_probe_temps = read_current()

	return jsonify({ 'cur_probe_temps' : cur_probe_temps, 'probes_enabled' : probes_enabled,
					 'current_mode' : control['mode'], 'set_points' : control['setpoints'],
					 'notify_req' : control['notify_req'], 'splus' : control['s_plus'],
					 'splus_default' : settings['smoke_plus']['enabled'],
					 'pwm_control' : control['pwm_control'] })

@app.route('/hopperlevel')
def hopper_level():
	pelletdb = read_pellet_db()
	cur_pellets_string = pelletdb['archive'][pelletdb['current']['pelletid']]['brand'] + ' ' + \
						 pelletdb['archive'][pelletdb['current']['pelletid']]['wood']
	return jsonify({ 'hopper_level' : pelletdb['current']['hopper_level'], 'cur_pellets' : cur_pellets_string })

@app.route('/timer', methods=['POST','GET'])
def timer():
	global settings 
	control = read_control()

	if request.method == "GET":
		return jsonify({ 'start' : control['timer']['start'], 'paused' : control['timer']['paused'],
						 'end' : control['timer']['end'], 'shutdown': control['timer']['shutdown']})
	elif request.method == "POST": 
		if 'input' in request.form:
			if 'timer_start' == request.form['input']: 
				control['notify_req']['timer'] = True
				# If starting new timer
				if control['timer']['paused'] == 0:
					now = time.time()
					control['timer']['start'] = now
					if 'hoursInputRange' in request.form and 'minsInputRange' in request.form:
						seconds = int(request.form['hoursInputRange']) * 60 * 60
						seconds = seconds + int(request.form['minsInputRange']) * 60
						control['timer']['end'] = now + seconds
					else:
						control['timer']['end'] = now + 60
					if 'shutdownTimer' in request.form:
						if request.form['shutdownTimer'] == 'true':
							control['notify_data']['timer_shutdown'] = True
						else: 
							control['notify_data']['timer_shutdown'] = False
					if 'keepWarmTimer' in request.form:
						if request.form['keepWarmTimer'] == 'true':
							control['notify_data']['timer_keep_warm'] = True
						else:
							control['notify_data']['timer_keep_warm'] = False
					write_log('Timer started.  Ends at: ' + _epoch_to_time(control['timer']['end']))
					write_control(control)
				else:	# If Timer was paused, restart with new end time.
					now = time.time()
					control['timer']['end'] = (control['timer']['end'] - control['timer']['paused']) + now
					control['timer']['paused'] = 0
					write_log('Timer unpaused.  Ends at: ' + _epoch_to_time(control['timer']['end']))
					write_control(control)
			elif 'timer_pause' == request.form['input']:
				if control['timer']['start'] != 0:
					control['notify_req']['timer'] = False
					now = time.time()
					control['timer']['paused'] = now
					write_log('Timer paused.')
					write_control(control)
				else:
					control['notify_req']['timer'] = False
					control['timer']['start'] = 0
					control['timer']['end'] = 0
					control['timer']['paused'] = 0
					control['notify_data']['timer_shutdown'] = False
					control['notify_data']['timer_keep_warm'] = False
					write_log('Timer cleared.')
					write_control(control)
			elif 'timer_stop' == request.form['input']:
				control['notify_req']['timer'] = False
				control['timer']['start'] = 0
				control['timer']['end'] = 0
				control['timer']['paused'] = 0
				control['notify_data']['timer_shutdown'] = False
				control['notify_data']['timer_keep_warm'] = False
				write_log('Timer stopped.')
				write_control(control)
		return jsonify({'result':'success'})

@app.route('/history/<action>', methods=['POST','GET'])
@app.route('/history', methods=['POST','GET'])
def history_page(action=None):
	global settings
	control = read_control()
	errors = []

	if request.method == 'POST':
		response = request.form
		if(action == 'cookfile'):
			if('delcookfile' in response):
				filename = './history/' + response["delcookfile"]
				os.remove(filename)
				return redirect('/history')
			if('opencookfile' in response):
				cookfilename = HISTORY_FOLDER + response['opencookfile']
				cookfilestruct, status = read_cookfile(cookfilename)
				if(status == 'OK'):
					events = cookfilestruct['events']
					event_totals = _prepare_event_totals(events)
					comments = cookfilestruct['comments']
					for comment in comments:
						comment['text'] = comment['text'].replace('\n', '<br>')
					metadata = cookfilestruct['metadata']
					metadata['starttime'] = _epoch_to_time(metadata['starttime'] / 1000)
					metadata['endtime'] = _epoch_to_time(metadata['endtime'] / 1000)
					labels = cookfilestruct['graph_labels']
					assets = cookfilestruct['assets']
					filenameonly = response['opencookfile']
					return render_template('cookfile.html', settings=settings, cookfilename=cookfilename, filenameonly=filenameonly, events=events, event_totals=event_totals, comments=comments, metadata=metadata, labels=labels, assets=assets, errors=errors, page_theme=settings['globals']['page_theme'], grill_name=settings['globals']['grill_name'])
				else:
					errors.append(status)
					if 'version' in status:
						errortype = 'version'
					elif 'asset' in status: 
						errortype = 'asset'
					else: 
						errortype = 'other'
					return render_template('cferror.html', settings=settings, cookfilename=cookfilename, errortype=errortype, errors=errors, page_theme=settings['globals']['page_theme'], grill_name=settings['globals']['grill_name'])
			if('dlcookfile' in response):
				filename = './history/' + response['dlcookfile']
				return send_file(filename, as_attachment=True, max_age=0)

		if(action == 'setmins'):
			if('minutes' in response):
				if(response['minutes'] != ''):
					num_items = int(response['minutes']) * 20
					settings['history_page']['minutes'] = int(response['minutes'])
					write_settings(settings)

		elif action == 'clear':
			if 'clearhistory' in response:
				if response['clearhistory'] == 'true':
					write_log('Clearing History Log.')
					read_history(0, flushhistory=True)

	elif (request.method == 'GET') and (action == 'export'):
		exportfilename = _prepare_graph_csv()
		return send_file(exportfilename, as_attachment=True, max_age=0)

	num_items = settings['history_page']['minutes'] * 20
	probes_enabled = settings['probe_settings']['probes_enabled']

	data_blob = _prepare_data(num_items, True, settings['history_page']['datapoints'])

	auto_refresh = settings['history_page']['autorefresh']

	# Calculate Displayed Start Time
	displayed_starttime = time.time() - (settings['history_page']['minutes'] * 60)
	annotations = _prepare_annotations(displayed_starttime)

	return render_template('history.html',
						   control=control,
						   grill_temp_list=data_blob['grill_temp_list'],
						   grill_settemp_list=data_blob['grill_settemp_list'],
						   probe1_temp_list=data_blob['probe1_temp_list'],
						   probe1_settemp_list=data_blob['probe1_settemp_list'],
						   probe2_temp_list=data_blob['probe2_temp_list'],
						   probe2_settemp_list=data_blob['probe2_settemp_list'],
						   label_time_list=data_blob['label_time_list'],
						   probes_enabled=probes_enabled,
						   num_mins=settings['history_page']['minutes'],
						   num_datapoints=settings['history_page']['datapoints'],
						   autorefresh=auto_refresh,
						   annotations=annotations,
						   page_theme=settings['globals']['page_theme'],
						   grill_name=settings['globals']['grill_name'])

@app.route('/historyupdate/<action>', methods=['POST','GET'])    
@app.route('/historyupdate')
def history_update(action=None):
	global settings

	if action == 'stream':
		# GET - Read current temperatures and set points for history streaming 
		control = read_control()
		if control['mode'] == 'Stop':
			set_temps = [0,0,0]
			cur_probe_temps = [0,0,0]
		else:
			set_temps = control['setpoints']
			set_temps[0] = control['setpoints']['grill']
			set_temps[1] = control['setpoints']['probe1']
			set_temps[2] = control['setpoints']['probe2']
			cur_probe_temps = read_current()

		# Calculate Displayed Start Time
		displayed_starttime = time.time() - (settings['history_page']['minutes'] * 60)
		annotations = _prepare_annotations(displayed_starttime)

		json_data = {
			'probe0_temp' : int(float(cur_probe_temps[0])), 
			'probe0_settemp' : set_temps[0], 
			'probe1_temp' : int(float(cur_probe_temps[1])), 
			'probe1_settemp' : set_temps[1], 
			'probe2_temp' : int(float(cur_probe_temps[2])), 
			'probe2_settemp' : set_temps[2],
			'annotations' : annotations,
			'mode' : control['mode']
		}
		return jsonify(json_data)

	elif action == 'refresh':
		# POST - Get number of minutes into the history to refresh the history chart
		control = read_control()
		request_json = request.json
		if 'num_mins' in request_json:
			num_items = int(request_json['num_mins']) * 20  # Calculate number of items requested
			settings['history_page']['minutes'] = int(request_json['num_mins'])
			write_settings(settings)
			data_blob = _prepare_data(num_items, True, settings['history_page']['datapoints'])

			# Calculate Displayed Start Time
			displayed_starttime = time.time() - (settings['history_page']['minutes'] * 60)
			annotations = _prepare_annotations(displayed_starttime)

			json_data = {
				'grill_temp_list' : data_blob['grill_temp_list'],
				'grill_settemp_list' : data_blob['grill_settemp_list'],
				'probe1_temp_list' : data_blob['probe1_temp_list'],
				'probe1_settemp_list' : data_blob['probe1_settemp_list'],
				'probe2_temp_list' : data_blob['probe2_temp_list'],
				'probe2_settemp_list' : data_blob['probe2_settemp_list'],
				'label_time_list' : data_blob['label_time_list'], 
				'annotations' : annotations, 
				'mode' : control['mode']
			}
			return jsonify(json_data)
	return jsonify({'status' : 'ERROR'})

@app.route('/cookfiledata', methods=['POST', 'GET'])
def cookfiledata(action=None):
	global settings 

	errors = []
	
	if(request.method == 'POST') and ('json' in request.content_type):
		requestjson = request.json
		if('full_graph' in requestjson):
			filename = requestjson['filename']
			cookfiledata, status = read_cookfile(filename)

			if(status == 'OK'):
				annotations = _prepare_annotations(0, cookfiledata['events'])

				json_data = { 
					'GT1_label' : cookfiledata['graph_labels']['grill1_label'],
					'GSP1_label' : cookfiledata['graph_labels']['grill1_label'] + " SetPoint",
					'PT1_label' : cookfiledata['graph_labels']['probe1_label'],
					'PSP1_label' : cookfiledata['graph_labels']['probe1_label'] + " SetPoint",
					'PT2_label' : cookfiledata['graph_labels']['probe2_label'],
					'PSP2_label' : cookfiledata['graph_labels']['probe2_label'] + " SetPoint",
					'GT1_data' : cookfiledata['graph_data']['grill1_temp'], 
					'GSP1_data' : cookfiledata['graph_data']['grill1_setpoint'], 
					'PT1_data' : cookfiledata['graph_data']['probe1_temp'], 
					'PT2_data' : cookfiledata['graph_data']['probe2_temp'], 
					'PSP1_data' : cookfiledata['graph_data']['probe1_setpoint'],
					'PSP2_data' : cookfiledata['graph_data']['probe2_setpoint'],
					'time_labels' : cookfiledata['graph_data']['time_labels'],
					'annotations' : annotations
				}
				return jsonify(json_data)

		if('getcommentassets' in requestjson):
			assetlist = []
			cookfilename = requestjson['cookfilename']
			commentid = requestjson['commentid']
			comments, status = read_cf_json_data(cookfilename, 'comments')
			for comment in comments:
				if comment['id'] == commentid:
					assetlist = comment['assets']
					break
			return jsonify({'result' : 'OK', 'assetlist' : assetlist})

		if('managemediacomment' in requestjson):
			# Grab list of all assets in file, build assetlist
			assetlist = []
			cookfilename = requestjson['cookfilename']
			commentid = requestjson['commentid']
			
			assets, status = read_cf_json_data(cookfilename, 'assets')
			metadata, status = read_cf_json_data(cookfilename, 'metadata')
			for asset in assets:
				asset_object = {
					'assetname' : asset['filename'],
					'assetid' : asset['id'],
					'selected' : False
				}
				assetlist.append(asset_object)

			# Grab list of selected assets in comment currently
			selectedassets = []
			comments, status = read_cf_json_data(cookfilename, 'comments')
			for comment in comments:
				if comment['id'] == commentid:
					selectedassets = comment['assets']
					break 

			# For each item in asset list, if in comment, mark selected
			for object in assetlist:
				if object['assetname'] in selectedassets:
					object['selected'] = True 

			return jsonify({'result' : 'OK', 'assetlist' : assetlist}) 

		if('getallmedia' in requestjson):
			# Grab list of all assets in file, build assetlist
			assetlist = []
			cookfilename = requestjson['cookfilename']
			assets, status = read_cf_json_data(cookfilename, 'assets')

			for asset in assets:
				asset_object = {
					'assetname' : asset['filename'],
					'assetid' : asset['id'],
				}
				assetlist.append(asset_object)

			return jsonify({'result' : 'OK', 'assetlist' : assetlist}) 

		if('navimage' in requestjson):
			direction = requestjson['navimage']
			mediafilename = requestjson['mediafilename'] 
			commentid = requestjson['commentid']
			cookfilename = requestjson['cookfilename']

			comments, status = read_cf_json_data(cookfilename, 'comments')
			if status == 'OK':
				assetlist = []
				for comment in comments:
					if comment['id'] == commentid:
						assetlist = comment['assets']
						break 
				current = 0
				found = False 
				for index in range(0, len(assetlist)):
					if assetlist[index] == mediafilename:
						current = index
						found = True 
						break 
				
				if found and direction == 'next':
					if current == len(assetlist)-1:
						mediafilename = assetlist[0]
					else:
						mediafilename = assetlist[current+1]
					return jsonify({'result' : 'OK', 'mediafilename' : mediafilename})
				elif found and direction == 'prev':
					if current == 0:
						mediafilename = assetlist[-1]
					else:
						mediafilename = assetlist[current-1]
					return jsonify({'result' : 'OK', 'mediafilename' : mediafilename})

		errors.append('Something unexpected has happened.')
		return jsonify({'result' : 'ERROR', 'errors' : errors})

	if(request.method == 'POST') and ('form' in request.content_type):
		requestform = request.form 
		if('dl_cookfile' in requestform):
			# Download the full JSON Cook File Locally
			filename = requestform['dl_cookfile']
			return send_file(filename, as_attachment=True, max_age=0)

		if('dl_eventfile' in requestform):
			filename = requestform['dl_eventfile']
			cookfiledata, status = read_cf_json_data(filename, 'events')
			if(status == 'OK'):
				csvfilename = _prepare_metrics_csv(cookfiledata, filename)
				return send_file(csvfilename, as_attachment=True, max_age=0)

		if('dl_graphfile' in requestform):
			# Download CSV of the Graph Data Only
			filename = requestform['dl_graphfile']
			cookfiledata, status = read_cookfile(filename)
			if(status == 'OK'):
				cookfiledata['graph_data'] = _convert_labels(cookfiledata['graph_data'])
				csvfilename = _prepare_graph_csv(cookfiledata['graph_data'], cookfiledata['graph_labels'], filename)
				return send_file(csvfilename, as_attachment=True, max_age=0)

		if('ulcookfilereq' in requestform):
			# Assume we have request.files and localfile in response
			remotefile = request.files['ulcookfile']
			
			if (remotefile.filename != ''):
				# If the user does not select a file, the browser submits an
				# empty file without a filename.
				if remotefile and _allowed_file(remotefile.filename):
					filename = secure_filename(remotefile.filename)
					remotefile.save(os.path.join(app.config['HISTORY_FOLDER'], filename))
				else:
					print('Disallowed File Upload.')
					errors.append('Disallowed File Upload.')
				return redirect('/history')

		if('thumbSelected' in requestform):
			thumbnail = requestform['thumbSelected']
			filename = requestform['filename']
			# Reload Cook File
			cookfilename = HISTORY_FOLDER + filename
			cookfilestruct, status = read_cookfile(cookfilename)
			if status=='OK':
				cookfilestruct['metadata']['thumbnail'] = thumbnail
				update_cookfile(cookfilestruct['metadata'], HISTORY_FOLDER + filename, 'metadata')
				events = cookfilestruct['events']
				event_totals = _prepare_event_totals(events)
				comments = cookfilestruct['comments']
				for comment in comments:
					comment['text'] = comment['text'].replace('\n', '<br>')
				metadata = cookfilestruct['metadata']
				metadata['starttime'] = _epoch_to_time(metadata['starttime'] / 1000)
				metadata['endtime'] = _epoch_to_time(metadata['endtime'] / 1000)
				labels = cookfilestruct['graph_labels']
				assets = cookfilestruct['assets']
				
				return render_template('cookfile.html', settings=settings, \
					cookfilename=cookfilename, filenameonly=filename, \
					events=events, event_totals=event_totals, \
					comments=comments, metadata=metadata, labels=labels, \
					assets=assets, errors=errors, \
					page_theme=settings['globals']['page_theme'], \
					grill_name=settings['globals']['grill_name'])

		if('ulmediafn' in requestform) or ('ulthumbfn' in requestform):
			# Assume we have request.files and localfile in response
			if 'ulmediafn' in requestform:
				#uploadedfile = request.files['ulmedia']
				uploadedfiles = request.files.getlist('ulmedia')
				cookfilename = HISTORY_FOLDER + requestform['ulmediafn']
				filenameonly = requestform['ulmediafn']
			else: 
				uploadedfile = request.files['ulthumbnail']
				cookfilename = HISTORY_FOLDER + requestform['ulthumbfn']
				filenameonly = requestform['ulthumbfn']
				uploadedfiles = [uploadedfile]

			status = 'ERROR'
			for remotefile in uploadedfiles:
				if (remotefile.filename != ''):
					# Reload Cook File
					cookfilestruct, status = read_cookfile(cookfilename)
					parent_id = cookfilestruct['metadata']['id']
					tmp_path = f'/tmp/pifire/{parent_id}'
					if not os.path.exists(tmp_path):
						os.mkdir(tmp_path)

					if remotefile and _allowed_file(remotefile.filename):
						filename = secure_filename(remotefile.filename)
						pathfile = os.path.join(tmp_path, filename)
						remotefile.save(pathfile)
						asset_id, asset_filetype = _add_cf_asset(cookfilename, tmp_path, filename)
						if 'ulthumbfn' in requestform:
							_set_thumbnail(cookfilename, f'{asset_id}.{asset_filetype}')
						#  Reload all of the data
						cookfilestruct, status = read_cookfile(cookfilename)
					else:
						errors.append('Disallowed File Upload.')

			if(status == 'OK'):
				events = cookfilestruct['events']
				event_totals = _prepare_event_totals(events)
				comments = cookfilestruct['comments']
				for comment in comments:
					comment['text'] = comment['text'].replace('\n', '<br>')
				metadata = cookfilestruct['metadata']
				metadata['starttime'] = _epoch_to_time(metadata['starttime'] / 1000)
				metadata['endtime'] = _epoch_to_time(metadata['endtime'] / 1000)
				labels = cookfilestruct['graph_labels']
				assets = cookfilestruct['assets']

				return render_template('cookfile.html', settings=settings, \
					cookfilename=cookfilename, filenameonly=filenameonly, \
					events=events, event_totals=event_totals, \
					comments=comments, metadata=metadata, labels=labels, \
					assets=assets, errors=errors, \
					page_theme=settings['globals']['page_theme'], \
					grill_name=settings['globals']['grill_name'])

		if('cookfilelist' in requestform):
			page = int(requestform['page'])
			reverse = True if requestform['reverse'] == 'true' else False
			itemsperpage = int(requestform['itemsperpage'])
			filelist = _get_cookfilelist()
			cookfilelist = []
			for filename in filelist:
				cookfilelist.append({'filename' : filename, 'title' : '', 'thumbnail' : ''})
			paginated_cookfile = _paginate_list(cookfilelist, 'filename', reverse, itemsperpage, page)
			paginated_cookfile['displaydata'] = _get_cookfilelist_details(paginated_cookfile['displaydata'])
			return render_template('_cookfile_list.html', pgntdcf = paginated_cookfile)

		if('repairCF' in requestform):
			cookfilename = requestform['repairCF']
			filenameonly = requestform['repairCF'].replace(HISTORY_FOLDER, '')
			cookfilestruct, status = upgrade_cookfile(cookfilename)
			if status != 'OK':
				errors.append(status)
				if 'version' in status:
					errortype = 'version'
				elif 'asset' in status: 
					errortype = 'asset'
				else: 
					errortype = 'other'
				errors.append('Repair Failed.')
				return render_template('cferror.html', settings=settings, \
					cookfilename=cookfilename, errortype=errortype, \
					errors=errors, page_theme=settings['globals']['page_theme'], \
					grill_name=settings['globals']['grill_name'])
			# Fix issues with assets
			cookfilestruct, status = fixup_assets(cookfilename)
			if status != 'OK':
				errors.append(status)
				if 'version' in status:
					errortype = 'version'
				elif 'asset' in status: 
					errortype = 'asset'
				else: 
					errortype = 'other'
				errors.append('Repair Failed.')
				return render_template('cferror.html', settings=settings, \
					cookfilename=cookfilename, errortype=errortype, \
					errors=errors, page_theme=settings['globals']['page_theme'], \
					grill_name=settings['globals']['grill_name'])
			else: 
				events = cookfilestruct['events']
				event_totals = _prepare_event_totals(events)
				comments = cookfilestruct['comments']
				for comment in comments:
					comment['text'] = comment['text'].replace('\n', '<br>')
				metadata = cookfilestruct['metadata']
				metadata['starttime'] = _epoch_to_time(metadata['starttime'] / 1000)
				metadata['endtime'] = _epoch_to_time(metadata['endtime'] / 1000)
				labels = cookfilestruct['graph_labels']
				assets = cookfilestruct['assets']

				return render_template('cookfile.html', settings=settings, \
					cookfilename=cookfilename, filenameonly=filenameonly, \
					events=events, event_totals=event_totals, \
					comments=comments, metadata=metadata, labels=labels, \
					assets=assets, errors=errors, \
					page_theme=settings['globals']['page_theme'], \
					grill_name=settings['globals']['grill_name'])

		if('upgradeCF' in requestform):
			cookfilename = requestform['upgradeCF']
			filenameonly = requestform['upgradeCF'].replace(HISTORY_FOLDER, '')
			cookfilestruct, status = upgrade_cookfile(cookfilename)
			if status != 'OK':
				errors.append(status)
				if 'version' in status:
					errortype = 'version'
				elif 'asset' in status: 
					errortype = 'asset'
				else: 
					errortype = 'other'
				return render_template('cferror.html', settings=settings, \
					cookfilename=cookfilename, errortype=errortype, \
					errors=errors, page_theme=settings['globals']['page_theme'], \
					grill_name=settings['globals']['grill_name'])
			else: 
				events = cookfilestruct['events']
				event_totals = _prepare_event_totals(events)
				comments = cookfilestruct['comments']
				for comment in comments:
					comment['text'] = comment['text'].replace('\n', '<br>')
				metadata = cookfilestruct['metadata']
				metadata['starttime'] = _epoch_to_time(metadata['starttime'] / 1000)
				metadata['endtime'] = _epoch_to_time(metadata['endtime'] / 1000)
				labels = cookfilestruct['graph_labels']
				assets = cookfilestruct['assets']

				return render_template('cookfile.html', settings=settings, \
					cookfilename=cookfilename, filenameonly=filenameonly, \
					events=events, event_totals=event_totals, \
					comments=comments, metadata=metadata, labels=labels, \
					assets=assets, errors=errors, \
					page_theme=settings['globals']['page_theme'], \
					grill_name=settings['globals']['grill_name'])

		if('delmedialist' in requestform):
			cookfilename = HISTORY_FOLDER + requestform['delmedialist']
			filenameonly = requestform['delmedialist']
			assetlist = requestform['delAssetlist'].split(',') if requestform['delAssetlist'] != '' else []
			status = remove_assets(cookfilename, assetlist)
			cookfilestruct, status = read_cookfile(cookfilename)
			if status != 'OK':
				errors.append(status)
				if 'version' in status:
					errortype = 'version'
				elif 'asset' in status: 
					errortype = 'asset'
				else: 
					errortype = 'other'
				return render_template('cferror.html', settings=settings, \
					cookfilename=cookfilename, errortype=errortype, \
					errors=errors, page_theme=settings['globals']['page_theme'], \
					grill_name=settings['globals']['grill_name'])
			else: 
				events = cookfilestruct['events']
				event_totals = _prepare_event_totals(events)
				comments = cookfilestruct['comments']
				for comment in comments:
					comment['text'] = comment['text'].replace('\n', '<br>')
				metadata = cookfilestruct['metadata']
				metadata['starttime'] = _epoch_to_time(metadata['starttime'] / 1000)
				metadata['endtime'] = _epoch_to_time(metadata['endtime'] / 1000)
				labels = cookfilestruct['graph_labels']
				assets = cookfilestruct['assets']

				return render_template('cookfile.html', settings=settings, \
					cookfilename=cookfilename, filenameonly=filenameonly, \
					events=events, event_totals=event_totals, \
					comments=comments, metadata=metadata, labels=labels, \
					assets=assets, errors=errors, \
					page_theme=settings['globals']['page_theme'], \
					grill_name=settings['globals']['grill_name'])

	errors.append('Something unexpected has happened.')
	return jsonify({'result' : 'ERROR', 'errors' : errors})

@app.route('/updatecookfile', methods=['POST','GET'])
def updatecookdata(action=None):
	global settings 

	if(request.method == 'POST'):
		requestjson = request.json 
		if('comments' in requestjson):
			filename = requestjson['filename']
			cookfiledata, status = read_cf_json_data(filename, 'comments')

			if('commentnew' in requestjson):
				now = datetime.datetime.now()
				comment_struct = {}
				comment_struct['text'] = requestjson['commentnew']
				comment_struct['id'] = _generate_uuid()
				comment_struct['edited'] = ''
				comment_struct['date'] = now.strftime('%Y-%m-%d')
				comment_struct['time'] = now.strftime('%H:%M')
				comment_struct['assets'] = []
				cookfiledata.append(comment_struct)
				result = update_cookfile(cookfiledata, filename, 'comments')
				if(result == 'OK'):
					return jsonify({'result' : 'OK', 'newcommentid' : comment_struct['id'], 'newcommentdt': comment_struct['date'] + ' ' + comment_struct['time']})
			if('delcomment' in requestjson):
				for item in cookfiledata:
					if item['id'] == requestjson['delcomment']:
						cookfiledata.remove(item)
						result = update_cookfile(cookfiledata, filename, 'comments')
						if(result == 'OK'):
							return jsonify({'result' : 'OK'})
			if('editcomment' in requestjson):
				for item in cookfiledata:
					if item['id'] == requestjson['editcomment']:
						return jsonify({'result' : 'OK', 'text' : item['text']})
			if('savecomment' in requestjson):
				for item in cookfiledata:
					if item['id'] == requestjson['savecomment']:
						now = datetime.datetime.now()
						item['text'] = requestjson['text']
						item['edited'] = now.strftime('%Y-%m-%d %H:%M')
						result = update_cookfile(cookfiledata, filename, 'comments')
						if(result == 'OK'):
							return jsonify({'result' : 'OK', 'text' : item['text'].replace('\n', '<br>'), 'edited' : item['edited'], 'datetime' : item['date'] + ' ' + item['time']})
		
		if('metadata' in requestjson):
			filename = requestjson['filename']
			cookfiledata, status = read_cf_json_data(filename, 'metadata')
			if(status == 'OK'):
				if('editTitle' in requestjson):
					cookfiledata['title'] = requestjson['editTitle']
					result = update_cookfile(cookfiledata, filename, 'metadata')
					if(result == 'OK'):
						return jsonify({'result' : 'OK'})
					else: 
						print(f'Result: {result}')
		
		if('graph_labels' in requestjson):
			filename = requestjson['filename']
			cookfiledata, status = read_cf_json_data(filename, 'graph_labels')
			if(status == 'OK'):
				if('grill1_label' in requestjson):
					cookfiledata['grill1_label'] = requestjson['grill1_label']
					result = update_cookfile(cookfiledata, filename, 'graph_labels')
					if(result == 'OK'):
						return jsonify({'result' : 'OK'})
				if('probe1_label' in requestjson):
					cookfiledata['probe1_label'] = requestjson['probe1_label']
					result = update_cookfile(cookfiledata, filename, 'graph_labels')
					if(result == 'OK'):
						return jsonify({'result' : 'OK'})
				if('probe2_label' in requestjson):
					cookfiledata['probe2_label'] = requestjson['probe2_label']
					result = update_cookfile(cookfiledata, filename, 'graph_labels')
					if(result == 'OK'):
						return jsonify({'result' : 'OK'})
			else:
				print(f'ERROR: {status}')

		if('media' in requestjson):
			filename = requestjson['filename']
			assetfilename = requestjson['assetfilename']
			commentid = requestjson['commentid']
			state = requestjson['state']
			comments, status = read_cf_json_data(filename, 'comments')
			result = 'OK'
			for index in range(0, len(comments)):
				if comments[index]['id'] == commentid:
					if assetfilename in comments[index]['assets'] and state == 'selected':
						comments[index]['assets'].remove(assetfilename)
						result = update_cookfile(comments, filename, 'comments')
					elif assetfilename not in comments[index]['assets'] and state == 'unselected':
						comments[index]['assets'].append(assetfilename)
						result = update_cookfile(comments, filename, 'comments')
					break

			return jsonify({'result' : result})

	return jsonify({'result' : 'ERROR'})
	

@app.route('/tuning/<action>', methods=['POST','GET'])
@app.route('/tuning', methods=['POST','GET'])
def tuning_page(action=None):

	global settings
	control = read_control()

	if(control['mode'] == 'Stop'): 
		alert = 'Warning!  Grill must be in an active mode to perform tuning (i.e. Monitor Mode, Smoke Mode, ' \
				'Hold Mode, etc.)'
	else: 
		alert = ''

	pagectrl = {}

	pagectrl['refresh'] = 'off'
	pagectrl['selected'] = 'none'
	pagectrl['showcalc'] = 'false'
	pagectrl['low_trvalue'] = ''
	pagectrl['med_trvalue'] = ''
	pagectrl['high_trvalue'] = ''
	pagectrl['low_tempvalue'] = ''
	pagectrl['med_tempvalue'] = ''
	pagectrl['high_tempvalue'] = ''

	if request.method == 'POST':
		response = request.form
		if 'probe_select' in response:
			pagectrl['selected'] = response['probe_select']
			pagectrl['refresh'] = 'on'
			control['tuning_mode'] = True  # Enable tuning mode
			write_control(control)

			if'pause' in response:
				if response['low_trvalue'] != '':
					pagectrl['low_trvalue'] = response['low_trvalue']
				if response['med_trvalue'] != '':
					pagectrl['med_trvalue'] = response['med_trvalue']
				if response['high_trvalue'] != '':
					pagectrl['high_trvalue'] = response['high_trvalue']

				if response['low_tempvalue'] != '':
					pagectrl['low_tempvalue'] = response['low_tempvalue']
				if response['med_tempvalue'] != '':
					pagectrl['med_tempvalue'] = response['med_tempvalue']
				if response['high_tempvalue'] != '':
					pagectrl['high_tempvalue'] = response['high_tempvalue']

				pagectrl['refresh'] = 'off'	
				control['tuning_mode'] = False  # Disable tuning mode while paused
				write_control(control)

			elif 'save' in response:
				if response['low_trvalue'] != '':
					pagectrl['low_trvalue'] = response['low_trvalue']
				if response['med_trvalue'] != '':
					pagectrl['med_trvalue'] = response['med_trvalue']
				if response['high_trvalue'] != '':
					pagectrl['high_trvalue'] = response['high_trvalue']

				if response['low_tempvalue'] != '':
					pagectrl['low_tempvalue'] = response['low_tempvalue']
				if response['med_tempvalue'] != '':
					pagectrl['med_tempvalue'] = response['med_tempvalue']
				if response['high_tempvalue'] != '':
					pagectrl['high_tempvalue'] = response['high_tempvalue']

				if (pagectrl['low_tempvalue'] != '' and pagectrl['med_tempvalue'] != '' and
						pagectrl['high_tempvalue'] != ''):
					pagectrl['refresh'] = 'off'
					control['tuning_mode'] = False  # Disable tuning mode when complete
					write_control(control)
					pagectrl['showcalc'] = 'true'
					a, b, c = _calc_shh_coefficients(int(pagectrl['low_tempvalue']), int(pagectrl['med_tempvalue']),
													int(pagectrl['high_tempvalue']), int(pagectrl['low_trvalue']),
													int(pagectrl['med_trvalue']), int(pagectrl['high_trvalue']))
					pagectrl['a'] = a
					pagectrl['b'] = b
					pagectrl['c'] = c
					
					pagectrl['templist'] = ''
					pagectrl['trlist'] = ''

					range_size = abs(int(pagectrl['low_trvalue']) - int(pagectrl['high_trvalue']))
					range_step = int(range_size / 20)

					if int(pagectrl['low_trvalue']) < int(pagectrl['high_trvalue']):
						# Add 5% to the resistance at the low temperature side
						low_tr_range = int(int(pagectrl['low_trvalue']) - (range_size * 0.05))
						# Add 5% to the resistance at the high temperature side
						high_tr_range = int(int(pagectrl['high_trvalue']) + (range_size * 0.05))
						# Swap Tr values for the loop below, so that we start with a low value and go high
						high_tr_range, low_tr_range = low_tr_range, high_tr_range
						# Swapped Value Case (i.e. Low Temp = Low Resistance)
						for index in range(high_tr_range, low_tr_range, range_step):
							if index == high_tr_range:
								pagectrl['trlist'] = str(index)
								pagectrl['templist'] = str(_tr_to_temp(index, a, b, c))
							else:
								pagectrl['trlist'] = str(index) + ', ' + pagectrl['trlist']
								pagectrl['templist'] = str(_tr_to_temp(index, a, b, c)) + ', ' + pagectrl['templist']
					else:
						# Add 5% to the resistance at the low temperature side
						low_tr_range = int(int(pagectrl['low_trvalue']) + (range_size * 0.05))
						# Add 5% to the resistance at the high temperature side
						high_tr_range = int(int(pagectrl['high_trvalue']) - (range_size * 0.05))
						# Normal Value Case (i.e. Low Temp = High Resistance)
						for index in range(high_tr_range, low_tr_range, range_step):
							if index == high_tr_range:
								pagectrl['trlist'] = str(index)
								pagectrl['templist'] = str(_tr_to_temp(index, a, b, c))
							else:
								pagectrl['trlist'] += ', ' + str(index)
								pagectrl['templist'] += ', ' + str(_tr_to_temp(index, a, b, c))
				else:
					pagectrl['refresh'] = 'on'
					control['tuning_mode'] = True  # Enable tuning mode
					write_control(control)
	
	return render_template('tuning.html',
						   control=control,
						   settings=settings,
						   pagectrl=pagectrl,
						   page_theme=settings['globals']['page_theme'],
						   grill_name=settings['globals']['grill_name'],
						   alert=alert)

@app.route('/_grilltr', methods=['GET'])
def grill_tr():

	cur_probe_tr = read_tr()
	tr = {}
	tr['trohms'] = cur_probe_tr[0]

	return json.dumps(tr)

@app.route('/_probe1tr', methods=['GET'])
def probe1_tr():

	cur_probe_tr = read_tr()
	tr = {}
	tr['trohms'] = cur_probe_tr[1]

	return json.dumps(tr)

@app.route('/_probe2tr', methods=['GET'])
def probe2_tr():

	cur_probe_tr = read_tr()
	tr = {}
	tr['trohms'] = cur_probe_tr[2]

	return json.dumps(tr)


@app.route('/events/<action>', methods=['POST','GET'])
@app.route('/events', methods=['POST','GET'])
def events_page(action=None):
	global settings

	if(request.method == 'POST') and ('form' in request.content_type):
		requestform = request.form 
		if 'eventslist' in requestform:
			event_list = read_log(legacy=False)
			page = int(requestform['page'])
			reverse = True if requestform['reverse'] == 'true' else False
			itemsperpage = int(requestform['itemsperpage'])
			pgntd_data = _paginate_list(event_list, reversesortorder=reverse, itemsperpage=itemsperpage, page=page)
			return render_template('_events_list.html', pgntd_data = pgntd_data)
		else:
			return ('Error')

	return render_template('events.html',
						   page_theme=settings['globals']['page_theme'],
						   grill_name=settings['globals']['grill_name'])

@app.route('/pellets/<action>', methods=['POST','GET'])
@app.route('/pellets', methods=['POST','GET'])
def pellets_page(action=None):
	# Pellet Management page
	global settings
	pelletdb = read_pellet_db()

	event = {
		'type' : 'none',
		'text' : ''
	}

	if request.method == 'POST' and action == 'loadprofile':
		response = request.form
		if 'load_profile' in response:
			if response['load_profile'] == 'true':
				pelletdb['current']['pelletid'] = response['load_id']
				pelletdb['current']['est_usage'] = 0
				control = read_control()
				control['hopper_check'] = True
				write_control(control)
				now = str(datetime.datetime.now())
				now = now[0:19] # Truncate the microseconds
				pelletdb['current']['date_loaded'] = now 
				pelletdb['log'][now] = response['load_id']
				write_pellet_db(pelletdb)
				event['type'] = 'updated'
				event['text'] = 'Successfully loaded profile and logged.'
	elif request.method == 'GET' and action == 'hopperlevel':
		control = read_control()
		control['hopper_check'] = True
		write_control(control)
	elif request.method == 'POST' and action == 'editbrands':
		response = request.form
		if 'delBrand' in response:
			del_brand = response['delBrand']
			if del_brand in pelletdb['brands']:
				pelletdb['brands'].remove(del_brand)
				write_pellet_db(pelletdb)
				event['type'] = 'updated'
				event['text'] = del_brand + ' successfully deleted.'
			else: 
				event['type'] = 'error'
				event['text'] = del_brand + ' not found in pellet brands.'
		elif 'newBrand' in response:
			new_brand = response['newBrand']
			if(new_brand in pelletdb['brands']):
				event['type'] = 'error'
				event['text'] = new_brand + ' already in pellet brands list.'
			else: 
				pelletdb['brands'].append(new_brand)
				write_pellet_db(pelletdb)
				event['type'] = 'updated'
				event['text'] = new_brand + ' successfully added.'

	elif request.method == 'POST' and action == 'editwoods':
		response = request.form
		if 'delWood' in response:
			del_wood = response['delWood']
			if del_wood in pelletdb['woods']:
				pelletdb['woods'].remove(del_wood)
				write_pellet_db(pelletdb)
				event['type'] = 'updated'
				event['text'] = del_wood + ' successfully deleted.'
			else: 
				event['type'] = 'error'
				event['text'] = del_wood + ' not found in pellet wood list.'
		elif 'newWood' in response:
			new_wood = response['newWood']
			if(new_wood in pelletdb['woods']):
				event['type'] = 'error'
				event['text'] = new_wood + ' already in pellet wood list.'
			else: 
				pelletdb['woods'].append(new_wood)
				write_pellet_db(pelletdb)
				event['type'] = 'updated'
				event['text'] = new_wood + ' successfully added.'

	elif request.method == 'POST' and action == 'addprofile':
		response = request.form
		if 'addprofile' in response:
			profile_id = ''.join(filter(str.isalnum, str(datetime.datetime.now())))

			pelletdb['archive'][profile_id] = {
				'id' : profile_id,
				'brand' : response['brand_name'],
				'wood' : response['wood_type'],
				'rating' : int(response['rating']),
				'comments' : response['comments']
			}
			event['type'] = 'updated'
			event['text'] = 'Successfully added profile to database.'

			if response['addprofile'] == 'add_load':
				pelletdb['current']['pelletid'] = profile_id
				control = read_control()
				control['hopper_check'] = True
				write_control(control)
				now = str(datetime.datetime.now())
				now = now[0:19] # Truncate the microseconds
				pelletdb['current']['date_loaded'] = now
				pelletdb['current']['est_usage'] = 0
				pelletdb['log'][now] = profile_id
				event['text'] = 'Successfully added profile and loaded.'

			write_pellet_db(pelletdb)

	elif request.method == 'POST' and action == 'editprofile':
		response = request.form
		if 'editprofile' in response:
			profile_id = response['editprofile']
			pelletdb['archive'][profile_id]['brand'] = response['brand_name']
			pelletdb['archive'][profile_id]['wood'] = response['wood_type']
			pelletdb['archive'][profile_id]['rating'] = int(response['rating'])
			pelletdb['archive'][profile_id]['comments'] = response['comments']
			write_pellet_db(pelletdb)
			event['type'] = 'updated'
			event['text'] = 'Successfully updated ' + response['brand_name'] + ' ' + response['wood_type'] + \
							' profile in database.'
		elif 'delete' in response:
			profile_id = response['delete']
			if pelletdb['current']['pelletid'] == profile_id:
				event['type'] = 'error'
				event['text'] = 'Error: ' + response['brand_name'] + ' ' + response['wood_type'] + \
								' profile cannot be deleted if it is currently loaded.'
			else: 
				pelletdb['archive'].pop(profile_id) # Remove the profile from the archive
				for index in pelletdb['log']:  # Remove this profile ID for the logs
					if(pelletdb['log'][index] == profile_id):
						pelletdb['log'][index] = 'deleted'
				write_pellet_db(pelletdb)
				event['type'] = 'updated'
				event['text'] = 'Successfully deleted ' + response['brand_name'] + ' ' + response['wood_type'] + \
								' profile in database.'

	elif request.method == 'POST' and action == 'deletelog':
		response = request.form
		if 'delLog' in response:
			del_log = response['delLog']
			if del_log in pelletdb['log']:
				pelletdb['log'].pop(del_log)
				write_pellet_db(pelletdb)
				event['type'] = 'updated'
				event['text'] = 'Log successfully deleted.'
			else:
				event['type'] = 'error'
				event['text'] = 'Item not found in pellet log.'

	grams = pelletdb['current']['est_usage']
	pounds = round(grams * 0.00220462, 2)
	ounces = round(grams * 0.03527392, 2)
	est_usage_imperial = f'{pounds} lbs' if pounds > 1 else f'{ounces} ozs'
	est_usage_metric = f'{round(grams, 2)} g' if grams < 1000 else f'{round(grams / 1000, 2)} kg'

	return render_template('pellets.html',
						   alert=event,
						   pelletdb=pelletdb,
						   est_usage_imperial=est_usage_imperial,
						   est_usage_metric=est_usage_metric,
						   units=settings['globals']['units'],
						   page_theme=settings['globals']['page_theme'],
						   grill_name=settings['globals']['grill_name'])


@app.route('/recipes', methods=['POST','GET'])
def recipes_page(action=None):

	# Show current recipes
	# Add a recipe
	# Delete a Recipe
	# Run a Recipe
	global settings

	return render_template('recipes.html',
						   page_theme=settings['globals']['page_theme'],
						   grill_name=settings['globals']['grill_name'])

@app.route('/settings/<action>', methods=['POST','GET'])
@app.route('/settings', methods=['POST','GET'])
def settings_page(action=None):

	global settings
	control = read_control()

	event = {
		'type' : 'none',
		'text' : ''
	}

	if request.method == 'POST' and action == 'probes':
		response = request.form

		if 'grill1enable' in response:
			if response['grill1enable'] == '0':
				settings['probe_settings']['grill_probe_enabled'][0] = 0
			else:
				settings['probe_settings']['grill_probe_enabled'][0] = 1
		if 'grill2enable' in response:
			if response['grill2enable'] == '0':
				settings['probe_settings']['grill_probe_enabled'][1] = 0
			else:
				settings['probe_settings']['grill_probe_enabled'][1] = 1
		if 'probe1enable' in response:
			if response['probe1enable'] == '0':
				settings['probe_settings']['probes_enabled'][1] = 0
			else:
				settings['probe_settings']['probes_enabled'][1] = 1
		if 'probe2enable' in response:
			if response['probe2enable'] == '0':
				settings['probe_settings']['probes_enabled'][2] = 0
			else:
				settings['probe_settings']['probes_enabled'][2] = 1
		if 'grill_probes' in response:
			if response['grill_probes'] == 'grill_probe1':
				settings['grill_probe_settings']['grill_probe_enabled'][0] = 1
				settings['grill_probe_settings']['grill_probe_enabled'][1] = 0
				settings['grill_probe_settings']['grill_probe_enabled'][2] = 0
				settings['grill_probe_settings']['grill_probe'] = response['grill_probes']
			elif response['grill_probes'] == 'grill_probe2':
				settings['grill_probe_settings']['grill_probe_enabled'][0] = 0
				settings['grill_probe_settings']['grill_probe_enabled'][1] = 1
				settings['grill_probe_settings']['grill_probe_enabled'][2] = 0
				settings['grill_probe_settings']['grill_probe'] = response['grill_probes']
			elif response['grill_probes'] == 'grill_probe3':
				settings['grill_probe_settings']['grill_probe_enabled'][0] = 0
				settings['grill_probe_settings']['grill_probe_enabled'][1] = 0
				settings['grill_probe_settings']['grill_probe_enabled'][2] = 1
				settings['grill_probe_settings']['grill_probe'] = response['grill_probes']
		if 'grill_probe1_type' in response:
			settings['probe_types']['grill1type'] = response['grill_probe1_type']
		if 'grill_probe2_type' in response:
			settings['probe_types']['grill2type'] = response['grill_probe2_type']
		if 'probe1_type' in response:
			settings['probe_types']['probe1type'] = response['probe1_type']
		if 'probe2_type' in response:
			settings['probe_types']['probe2type'] = response['probe2_type']
		if 'adc_grill_probe_one' in response:
			settings['probe_settings']['probe_sources'][0] = response['adc_grill_probe_one']
		if 'adc_grill_probe_two' in response:
			settings['probe_settings']['probe_sources'][3] = response['adc_grill_probe_two']
		if 'adc_probe_one' in response:
			settings['probe_settings']['probe_sources'][1] = response['adc_probe_one']
		if 'adc_probe_two' in response:
			settings['probe_settings']['probe_sources'][2] = response['adc_probe_two']

		event['type'] = 'updated'
		event['text'] = 'Successfully updated probe settings.'

		control['probe_profile_update'] = True

		# Take all settings and write them
		write_settings(settings)
		write_control(control)

	if request.method == 'POST' and action == 'notify':
		response = request.form

		if _is_checked(response, 'apprise_enabled'):
			settings['apprise']['enabled'] = True
		else:
			settings['apprise']['enabled'] = False
		if 'appriselocations' in response:
			locations = []
			for location in response.getlist('appriselocations'):
				if(len(location)):
					locations.append(location)
			settings['apprise']['locations'] = locations
		else:
			settings['apprise']['locations'] = []
		if _is_checked(response, 'ifttt_enabled'):
			settings['ifttt']['enabled'] = True
		else:
			settings['ifttt']['enabled'] = False
		if 'iftttapi' in response:
			settings['ifttt']['APIKey'] = response['iftttapi']
		if _is_checked(response, 'pushbullet_enabled'):
			settings['pushbullet']['enabled'] = True
		else:
			settings['pushbullet']['enabled'] = False
		if 'pushbullet_apikey' in response:
			settings['pushbullet']['APIKey'] = response['pushbullet_apikey']
		if 'pushbullet_publicurl' in response:
			settings['pushbullet']['PublicURL'] = response['pushbullet_publicurl']
		if _is_checked(response, 'pushover_enabled'):
			settings['pushover']['enabled'] = True
		else:
			settings['pushover']['enabled'] = False
		if 'pushover_apikey' in response:
			settings['pushover']['APIKey'] = response['pushover_apikey']
		if 'pushover_userkeys' in response:
			settings['pushover']['UserKeys'] = response['pushover_userkeys']
		if 'pushover_publicurl' in response:
			settings['pushover']['PublicURL'] = response['pushover_publicurl']
		if _is_checked(response, 'onesignal_enabled'):
			settings['onesignal']['enabled'] = True
		else:
			settings['onesignal']['enabled'] = False

		if _is_checked(response, 'influxdb_enabled'):
			settings['influxdb']['enabled'] = True
		else:
			settings['influxdb']['enabled'] = False
		if 'influxdb_url' in response:
			settings['influxdb']['url'] = response['influxdb_url']
		if 'influxdb_token' in response:
			settings['influxdb']['token'] = response['influxdb_token']
		if 'influxdb_org' in response:
			settings['influxdb']['org'] = response['influxdb_org']
		if 'influxdb_bucket' in response:
			settings['influxdb']['bucket'] = response['influxdb_bucket']

		if 'delete_device' in response:
			DeviceID = response['delete_device']
			settings['onesignal']['devices'].pop(DeviceID)

		if 'edit_device' in response:
			if response['edit_device'] != '':
				DeviceID = response['edit_device']
				settings['onesignal']['devices'][DeviceID] = {
					'friendly_name' : response['FriendlyName_' + DeviceID],
					'device_name' : response['DeviceName_' + DeviceID],
					'app_version' : response['AppVersion_' + DeviceID]
				}

		control['settings_update'] = True

		event['type'] = 'updated'
		event['text'] = 'Successfully updated notification settings.'

		# Take all settings and write them
		write_settings(settings)
		write_control(control)

	if request.method == 'POST' and action == 'editprofile':
		response = request.form

		if 'delete' in response:
			UniqueID = response['delete'] # Get the string of the UniqueID
			try:
				settings['probe_settings']['probe_profiles'].pop(UniqueID)
				write_settings(settings)
				event['type'] = 'updated'
				event['text'] = 'Successfully removed ' + response['Name_' + UniqueID] + ' profile.'
			except:
				event['type'] = 'error'
				event['text'] = 'Error: Failed to remove ' + response['Name_' + UniqueID] + ' profile.'

		if 'editprofile' in response:
			if response['editprofile'] != '':
				# Try to convert input values
				try:
					UniqueID = response['editprofile'] # Get the string of the UniqueID
					settings['probe_settings']['probe_profiles'][UniqueID] = {
						'Vs' : float(response['Vs_' + UniqueID]),
						'Rd' : int(response['Rd_' + UniqueID]),
						'A' : float(response['A_' + UniqueID]),
						'B' : float(response['B_' + UniqueID]),
						'C' : float(response['C_' + UniqueID]),
						'name' : response['Name_' + UniqueID]
					}

					if response['UniqueID_' + UniqueID] != UniqueID:
						# Copy Old Profile to New Profile
						settings['probe_settings']['probe_profiles'][response['UniqueID_' + UniqueID]] = settings[
							'probe_settings']['probe_profiles'][UniqueID]
						# Remove the Old Profile
						settings['probe_settings']['probe_profiles'].pop(UniqueID)
					event['type'] = 'updated'
					event['text'] = 'Successfully added ' + response['Name_' + UniqueID] + ' profile.'
					# Write the new probe profile to disk
					write_settings(settings)
				except:
					event['type'] = 'error'
					event['text'] = 'Something bad happened when trying to format your inputs.  Try again.'
			else:
				event['type'] = 'error'
				event['text'] = 'Error. Profile NOT saved.'

	if request.method == 'POST' and action == 'addprofile':
		response = request.form

		if (response['UniqueID'] != '' and response['Name'] != '' and response['Vs'] != '' and
				response['Rd'] != '' and response['A'] != '' and response['B'] != '' and response['C'] != ''):
			# Try to convert input values
			try:
				settings['probe_settings']['probe_profiles'][response['UniqueID']] = {
					'Vs' : float(response['Vs']),
					'Rd' : int(response['Rd']),
					'A' : float(response['A']),
					'B' : float(response['B']),
					'C' : float(response['C']),
					'name' : response['Name']
				}
				event['type'] = 'updated'
				event['text'] = 'Successfully added ' + response['Name'] + ' profile.'
				# Write the new probe profile to disk
				write_settings(settings)

			except:
				event['type'] = 'error'
				event['text'] = 'Something bad happened when trying to format your inputs.  Try again.'
		else:
			event['type'] = 'error'
			event['text'] = 'All fields must be completed before submitting. Profile NOT saved.'

	if request.method == 'POST' and action == 'cycle':
		response = request.form

		if _is_not_blank(response, 'pmode'):
			settings['cycle_data']['PMode'] = int(response['pmode'])
		if _is_not_blank(response, 'holdcycletime'):
			settings['cycle_data']['HoldCycleTime'] = int(response['holdcycletime'])
		if _is_not_blank(response, 'smokecycletime'):
			settings['cycle_data']['SmokeCycleTime'] = int(response['smokecycletime'])
		if _is_not_blank(response, 'propband'):
			settings['cycle_data']['PB'] = float(response['propband'])
		if _is_not_blank(response, 'integraltime'):
			settings['cycle_data']['Ti'] = float(response['integraltime'])
		if _is_not_blank(response, 'derivtime'):
			settings['cycle_data']['Td'] = float(response['derivtime'])
		if _is_not_blank(response, 'u_min'):
			settings['cycle_data']['u_min'] = float(response['u_min'])
		if _is_not_blank(response, 'u_max'):
			settings['cycle_data']['u_max'] = float(response['u_max'])
		if _is_not_blank(response, 'center'):
			settings['cycle_data']['center'] = float(response['center'])
		if _is_not_blank(response, 'sp_on_time'):
			settings['smoke_plus']['on_time'] = int(response['sp_on_time'])
		if _is_not_blank(response, 'sp_off_time'):
			settings['smoke_plus']['off_time'] = int(response['sp_off_time'])
		if _is_checked(response, 'sp_fan_ramp'):
			settings['smoke_plus']['fan_ramp'] = True
		else:
			settings['smoke_plus']['fan_ramp'] = False
		if _is_not_blank(response, 'sp_duty_cycle'):
			settings['smoke_plus']['duty_cycle'] = int(response['sp_duty_cycle'])
		if _is_not_blank(response, 'sp_min_temp'):
			settings['smoke_plus']['min_temp'] = int(response['sp_min_temp'])
		if _is_not_blank(response, 'sp_max_temp'):
			settings['smoke_plus']['max_temp'] = int(response['sp_max_temp'])
		if _is_checked(response, 'default_smoke_plus'):
			settings['smoke_plus']['enabled'] = True
		else:
			settings['smoke_plus']['enabled'] = False
		if _is_not_blank(response, 'keep_warm_temp'):
			settings['keep_warm']['temp'] = int(response['keep_warm_temp'])
		if _is_checked(response, 'keep_warm_s_plus'):
			settings['keep_warm']['s_plus'] = True
		else:
			settings['keep_warm']['s_plus'] = False
				
		event['type'] = 'updated'
		event['text'] = 'Successfully updated cycle settings.'

		control['settings_update'] = True

		write_settings(settings)
		write_control(control)

	if request.method == 'POST' and action == 'pwm':
		response = request.form

		if _is_checked(response, 'pwm_control'):
			settings['pwm']['pwm_control'] = True
		else:
			settings['pwm']['pwm_control'] = False
		if _is_not_blank(response, 'pwm_update'):
			settings['pwm']['update_time'] = int(response['pwm_update'])
		if _is_not_blank(response, 'min_duty_cycle'):
			settings['pwm']['min_duty_cycle'] = int(response['min_duty_cycle'])
		if _is_not_blank(response, 'max_duty_cycle'):
			settings['pwm']['max_duty_cycle'] = int(response['max_duty_cycle'])
		if _is_not_blank(response, 'frequency'):
			settings['pwm']['frequency'] = int(response['frequency'])

		event['type'] = 'updated'
		event['text'] = 'Successfully updated PWM settings.'

		control['settings_update'] = True

		write_settings(settings)
		write_control(control)

	if request.method == 'POST' and action == 'timers':
		response = request.form

		if _is_not_blank(response, 'shutdown_timer'):
			settings['globals']['shutdown_timer'] = int(response['shutdown_timer'])
		if _is_not_blank(response, 'startup_timer'):
			settings['globals']['startup_timer'] = int(response['startup_timer'])
		if _is_checked(response, 'auto_power_off'):
			settings['globals']['auto_power_off'] = True
		else:
			settings['globals']['auto_power_off'] = False
		if _is_checked(response, 'smartstart_enable'):
			settings['smartstart']['enabled'] = True
		else:
			settings['smartstart']['enabled'] = False

		settings['start_to_mode']['after_startup_mode'] = response['after_startup_mode']
		settings['start_to_mode']['grill1_setpoint'] = int(response['startup_mode_grill1_setpoint'])
		
		event['type'] = 'updated'
		event['text'] = 'Successfully updated startup/shutdown settings.'

		control['settings_update'] = True

		write_settings(settings)
		write_control(control)

	if request.method == 'POST' and action == 'dashboard':
		response = request.form
		if _is_not_blank(response, 'dashboardSelect'):
			settings['dashboard']['current'] = response['dashboardSelect']
			write_settings(settings)
			event['type'] = 'updated'
			event['text'] = 'Successfully updated dashboard settings.'

	if request.method == 'POST' and action == 'history':
		response = request.form

		if _is_not_blank(response, 'historymins'):
			settings['history_page']['minutes'] = int(response['historymins'])
		if _is_checked(response, 'clearhistorystartup'):
			settings['history_page']['clearhistoryonstart'] = True
		else:
			settings['history_page']['clearhistoryonstart'] = False
		if _is_checked(response, 'historyautorefresh'):
			settings['history_page']['autorefresh'] = 'on'
		else:
			settings['history_page']['autorefresh'] = 'off'
		if _is_not_blank(response, 'datapoints'):
			settings['history_page']['datapoints'] = int(response['datapoints'])

		event['type'] = 'updated'
		event['text'] = 'Successfully updated history settings.'

		write_settings(settings)

	if request.method == 'POST' and action == 'pagesettings':
		response = request.form

		if _is_checked(response, 'darkmode'):
			settings['globals']['page_theme'] = 'dark'
		else:
			settings['globals']['page_theme'] = 'light'

		event['type'] = 'updated'
		event['text'] = 'Successfully updated page settings.'

		write_settings(settings)

	if request.method == 'POST' and action == 'safety':
		response = request.form

		if _is_not_blank(response, 'minstartuptemp'):
			settings['safety']['minstartuptemp'] = int(response['minstartuptemp'])
		if _is_not_blank(response, 'maxstartuptemp'):
			settings['safety']['maxstartuptemp'] = int(response['maxstartuptemp'])
		if _is_not_blank(response, 'reigniteretries'):
			settings['safety']['reigniteretries'] = int(response['reigniteretries'])
		if _is_not_blank(response, 'maxtemp'):
			settings['safety']['maxtemp'] = int(response['maxtemp'])

		event['type'] = 'updated'
		event['text'] = 'Successfully updated safety settings.'

		write_settings(settings)

	if request.method == 'POST' and action == 'grillname':
		response = request.form

		if 'grill_name' in response:
			settings['globals']['grill_name'] = response['grill_name']
			event['type'] = 'updated'
			event['text'] = 'Successfully updated grill name.'

		write_settings(settings)

	if request.method == 'POST' and action == 'pellets':
		response = request.form

		if _is_checked(response, 'pellet_warning'):
			settings['pelletlevel']['warning_enabled'] = True
		else:
			settings['pelletlevel']['warning_enabled'] = False
		if _is_not_blank(response, 'warning_time'):
			settings['pelletlevel']['warning_time'] = int(response['warning_time'])
		if _is_not_blank(response, 'warning_level'):
			settings['pelletlevel']['warning_level'] = int(response['warning_level'])
		if _is_not_blank(response, 'empty'):
			settings['pelletlevel']['empty'] = int(response['empty'])
			control['distance_update'] = True
		if _is_not_blank(response, 'full'):
			settings['pelletlevel']['full'] = int(response['full'])
			control['distance_update'] = True
		if _is_not_blank(response, 'auger_rate'):
			settings['globals']['augerrate'] = float(response['auger_rate'])

		event['type'] = 'updated'
		event['text'] = 'Successfully updated pellet settings.'

		control['settings_update'] = True

		write_settings(settings)
		write_control(control)

	if request.method == 'POST' and action == 'units':
		response = request.form

		if 'units' in response:
			if response['units'] == 'C' and settings['globals']['units'] == 'F':
				settings = convert_settings_units('C', settings)
				write_settings(settings)
				event['type'] = 'updated'
				event['text'] = 'Successfully updated units to Celsius.'
				control = read_control()
				control['updated'] = True
				control['units_change'] = True
				write_control(control)
			elif response['units'] == 'F' and settings['globals']['units'] == 'C':
				settings = convert_settings_units('F', settings)
				write_settings(settings)
				event['type'] = 'updated'
				event['text'] = 'Successfully updated units to Fahrenheit.'
				control = read_control()
				control['updated'] = True
				control['units_change'] = True
				write_control(control)
	'''
	Smart Start Settings
	'''
	if request.method == 'GET' and action == 'smartstart':
		temps = settings['smartstart']['temp_range_list']
		profiles = settings['smartstart']['profiles']
		return(jsonify({'temps_list' : temps, 'profiles' : profiles}))

	if request.method == 'POST' and action == 'smartstart':
		response = request.json 
		settings['smartstart']['temp_range_list'] = response['temps_list']
		settings['smartstart']['profiles'] = response['profiles']
		write_settings(settings)
		return(jsonify({'result' : 'success'}))

	'''
	PWM Duty Cycle
	'''
	if request.method == 'GET' and action == 'pwm_duty_cycle':
		temps = settings['pwm']['temp_range_list']
		profiles = settings['pwm']['profiles']
		return(jsonify({'dc_temps_list' : temps, 'dc_profiles' : profiles}))

	if request.method == 'POST' and action == 'pwm_duty_cycle':
		response = request.json
		settings['pwm']['temp_range_list'] = response['dc_temps_list']
		settings['pwm']['profiles'] = response['dc_profiles']
		write_settings(settings)
		return(jsonify({'result' : 'success'}))

	return render_template('settings.html',
						   settings=settings,
						   alert=event,
						   page_theme=settings['globals']['page_theme'],
						   grill_name=settings['globals']['grill_name'])

@app.route('/admin/<action>', methods=['POST','GET'])
@app.route('/admin', methods=['POST','GET'])
def admin_page(action=None):
	global server_status
	global settings
	control = read_control()
	pelletdb = read_pellet_db()
	notify = ''

	if not os.path.exists(BACKUP_PATH):
		os.mkdir(BACKUP_PATH)
	files = os.listdir(BACKUP_PATH)
	for file in files:
		if not _allowed_file(file):
			files.remove(file)

	if action == 'reboot':
		event = "Admin: Reboot"
		write_log(event)
		if is_raspberry_pi():
			os.system("sleep 3 && sudo reboot &")
		server_status = 'rebooting'
		return render_template('shutdown.html', action=action, page_theme=settings['globals']['page_theme'],
							   grill_name=settings['globals']['grill_name'])

	elif action == 'shutdown':
		event = "Admin: Shutdown"
		write_log(event)
		if is_raspberry_pi():
			os.system("sleep 3 && sudo shutdown -h now &")
		server_status = 'shutdown'
		return render_template('shutdown.html', action=action, page_theme=settings['globals']['page_theme'],
							   grill_name=settings['globals']['grill_name'])

	elif action == 'restart':
		event = "Admin: Restart Server"
		write_log(event)
		server_status = 'restarting'
		restart_scripts()
		return render_template('shutdown.html', action=action, page_theme=settings['globals']['page_theme'],
							   grill_name=settings['globals']['grill_name'])

	if request.method == 'POST' and action == 'setting':
		response = request.form

		if 'debugenabled' in response:
			control['settings_update'] = True
			if response['debugenabled'] == 'disabled':
				write_log('Debug Mode Disabled.')
				settings['globals']['debug_mode'] = False
				write_settings(settings)
				write_control(control)
			else:
				settings['globals']['debug_mode'] = True
				write_settings(settings)
				write_control(control)
				write_log('Debug Mode Enabled.')

		if 'clearhistory' in response:
			if response['clearhistory'] == 'true':
				write_log('Clearing History Log.')
				read_history(0, flushhistory=True)

		if 'clearevents' in response:
			if response['clearevents'] == 'true':
				write_log('Clearing Events Log.')
				os.system('rm /tmp/events.log')

		if 'clearpelletdb' in response:
			if response['clearpelletdb'] == 'true':
				write_log('Clearing Pellet Database.')
				os.system('rm pelletdb.json')

		if 'clearpelletdblog' in response:
			if response['clearpelletdblog'] == 'true':
				write_log('Clearing Pellet Database Log.')
				pelletdb['log'].clear()
				write_pellet_db(pelletdb)

		if 'factorydefaults' in response:
			if response['factorydefaults'] == 'true':
				write_log('Resetting Settings, Control and History to factory defaults.')
				read_history(0, flushhistory=True)
				read_control(flush=True)
				os.system('rm settings.json')
				os.system('rm pelletdb.json')
<<<<<<< HEAD
				settings = DefaultSettings()
				control = DefaultControl()
				WriteSettings(settings)
				WriteControl(control)
=======
				settings = default_settings()
				control = default_control()
				write_settings(settings)
				write_control(control)
				server_status = 'restarting'
				restart_scripts()
				return render_template('shutdown.html', action='restart', page_theme=settings['globals']['page_theme'],
									   grill_name=settings['globals']['grill_name'])
>>>>>>> d230781d

		if 'download_logs' in response:
			zip_file = _zip_files_logs('logs')
			return send_file(zip_file, as_attachment=True, max_age=0)
		
		if 'backupsettings' in response:
			time_now = datetime.datetime.now()
			time_str = time_now.strftime('%m-%d-%y_%H%M%S') # Truncate the microseconds
			backup_file = BACKUP_PATH + 'PiFire_' + time_str + '.json'
			os.system(f'cp settings.json {backup_file}')
			return send_file(backup_file, as_attachment=True, max_age=0)

		if 'restoresettings' in response:
			# Assume we have request.files and local file in response
			remote_file = request.files['uploadfile']
			local_file = request.form['localfile']
			
			if local_file != 'none':
				settings = read_settings(filename=BACKUP_PATH+local_file)
				notify = "success"
			elif remote_file.filename != '':
				# If the user does not select a file, the browser submits an
				# empty file without a filename.
				if remote_file and _allowed_file(remote_file.filename):
					filename = secure_filename(remote_file.filename)
					remote_file.save(os.path.join(app.config['UPLOAD_FOLDER'], filename))
					notify = "success"
					settings = read_settings(filename=BACKUP_PATH+filename)
				else:
					notify = "error"
			else:
				notify = "error"

		if 'backuppelletdb' in response:
			time_now = datetime.datetime.now()
			time_str = time_now.strftime('%m-%d-%y_%H%M%S') # Truncate the microseconds
			backup_file = BACKUP_PATH + 'PelletDB_' + time_str + '.json'
			os.system(f'cp pelletdb.json {backup_file}')
			return send_file(backup_file, as_attachment=True, max_age=0)

		if 'restorepelletdb' in response:
			# Assume we have request.files and local file in response
			remote_file = request.files['uploadfile']
			local_file = request.form['localfile']
			
			if local_file != 'none':
				pelletdb = read_pellet_db(filename=BACKUP_PATH+local_file)
				write_pellet_db(pelletdb)
				notify = "success"
			elif remote_file.filename != '':
				# If the user does not select a file, the browser submits an
				# empty file without a filename.
				if remote_file and _allowed_file(remote_file.filename):
					filename = secure_filename(remote_file.filename)
					remote_file.save(os.path.join(app.config['UPLOAD_FOLDER'], filename))
					#print(f'{filename} saved to {BACKUPPATH}')
					notify = "success"
					pelletdb = read_pellet_db(filename=BACKUP_PATH+filename)
					write_pellet_db(pelletdb)
				else:
					notify = "error"
			else:
				notify = "error"

	uptime = os.popen('uptime').readline()

	cpu_info = os.popen('cat /proc/cpuinfo').readlines()

	ifconfig = os.popen('ifconfig').readlines()

	if is_raspberry_pi():
		temp = _check_cpu_temp()
	else:
		temp = '---'

	debug_mode = settings['globals']['debug_mode']

	url = request.url_root

	return render_template('admin.html', settings=settings, notify=notify, uptime=uptime, cpuinfo=cpu_info, temp=temp,
						   ifconfig=ifconfig, debug_mode=debug_mode, qr_content=url,
						   page_theme=settings['globals']['page_theme'],
						   grill_name=settings['globals']['grill_name'], files=files)

@app.route('/manual/<action>', methods=['POST','GET'])
@app.route('/manual', methods=['POST','GET'])
def manual_page(action=None):

	global settings
	control = read_control()

	if request.method == 'POST':
		response = request.form

		if 'setmode' in response:
			if response['setmode'] == 'manual':
				control['updated'] = True
				control['mode'] = 'Manual'
			else:
				control['updated'] = True
				control['mode'] = 'Stop'

		if 'change_output_fan' in response:
			if response['change_output_fan'] == 'on':
				control['manual']['change'] = True
				control['manual']['fan'] = True
			elif response['change_output_fan'] == 'off':
				control['manual']['change'] = True
				control['manual']['fan'] = False
				control['manual']['pwm'] = 100
		elif 'change_output_auger' in response:
			if response['change_output_auger'] == 'on':
				control['manual']['change'] = True
				control['manual']['auger'] = True
			elif response['change_output_auger'] == 'off':
				control['manual']['change'] = True
				control['manual']['auger'] = False
		elif 'change_output_igniter' in response:
			if response['change_output_igniter'] == 'on':
				control['manual']['change'] = True
				control['manual']['igniter'] = True
			elif response['change_output_igniter'] == 'off':
				control['manual']['change'] = True
				control['manual']['igniter'] = False
		elif 'change_output_power' in response:
			if response['change_output_power'] == 'on':
				control['manual']['change'] = True
				control['manual']['power'] = True
			elif response['change_output_power'] == 'off':
				control['manual']['change'] = True
				control['manual']['power'] = False
		elif 'duty_cycle_range' in response:
			speed = int(response['duty_cycle_range'])
			control['manual']['change'] = True
			control['manual']['pwm'] = speed

		write_control(control)

		time.sleep(1)
		control = read_control()

	return render_template('manual.html', settings=settings, control=control,
						   page_theme=settings['globals']['page_theme'],
						   grill_name=settings['globals']['grill_name'])

@app.route('/api/<action>', methods=['POST','GET'])
@app.route('/api', methods=['POST','GET'])
def api_page(action=None):
	global settings
	global server_status

	if request.method == 'GET':
		if action == 'settings':
			return jsonify({'settings':settings}), 201
		elif action == 'server':
			return jsonify({'server_status' : server_status}), 201
		elif action == 'control':
			control=read_control()
			return jsonify({'control':control}), 201
		elif action == 'current':
			current = read_current()
			current_temps = {
				'grill_temp' : int(float(current[0])),
				'probe1_temp' : int(float(current[1])),
				'probe2_temp' : int(float(current[2]))
			}
			control = read_control()
			current_setpoints = control['setpoints']
			pelletdb = read_pellet_db()
			status = {}
			status['mode'] = control['mode']
			status['status'] = control['status']
			status['s_plus'] = control['s_plus']
			status['units'] = settings['globals']['units']
			status['name'] = settings['globals']['grill_name']
			status['pelletlevel'] = pelletdb['current']['hopper_level']
			pelletid = pelletdb['current']['pelletid']
			status['pellets'] = f'{pelletdb["archive"][pelletid]["brand"]} {pelletdb["archive"][pelletid]["wood"]}'
			return jsonify({'current':current_temps, 'setpoints':current_setpoints, 'status':status}), 201
		else:
			return jsonify({'Error':'Received GET request, without valid action'}), 404
	elif request.method == 'POST':
		if not request.json:
			event = "Local API Call Failed"
			write_log(event)
			abort(400)
		else:
			request_json = request.json
			if(action == 'settings'):
				for key in settings.keys():
					if key in request_json.keys():
						settings[key].update(request_json.get(key, {}))
				write_settings(settings)
				return jsonify({'settings':'success'}), 201
			elif(action == 'control'):
				control = read_control()
				for key in control.keys():
					if key in request_json.keys():
						if key in ['setpoints', 'safety', 'notify_req', 'notify_data', 'timer', 'manual']:
							control[key].update(request_json.get(key, {}))
						else:
							control[key] = request_json[key]
				write_control(control)
				return jsonify({'control':'success'}), 201
			else:
				return jsonify({'Error':'Received POST request no valid action.'}), 404
	else:
		return jsonify({'Error':'Received undefined/unsupported request.'}), 404

'''
Wizard Route for PiFire Setup
'''
@app.route('/wizard/<action>', methods=['POST','GET'])
@app.route('/wizard', methods=['GET', 'POST'])
def wizard(action=None):
	global settings

	wizardData = read_wizard()

	if request.method == 'GET':
		if action=='welcome':
			return render_template('wizard.html', settings=settings, page_theme=settings['globals']['page_theme'],
								   grill_name=settings['globals']['grill_name'], wizardData=wizardData)
		elif action=='installstatus':
			percent, status, output = get_wizard_install_status()
			return jsonify({'percent' : percent, 'status' : status, 'output' : output}) 
	elif request.method == 'POST':
		r = request.form
		if action=='cancel':
			settings['globals']['first_time_setup'] = False
			write_settings(settings)
			return redirect('/')
		if action=='finish':
			wizardInstallInfo = prepare_wizard_data(r)
			store_wizard_install_info(wizardInstallInfo)
			set_wizard_install_status(0, 'Starting Install...', '')
			os.system('python3 wizard.py &')	# Kickoff Installation
			return render_template('wizard-finish.html', page_theme=settings['globals']['page_theme'],
								   grill_name=settings['globals']['grill_name'], wizardData=wizardData)
		if action=='modulecard':
			module = r['module']
			section = r['section']
			if section in ['grillplatform', 'probes', 'display', 'distance']:
				moduleData = wizardData['modules'][section][module]
			else:
				return '<strong color="red">No Data</strong>'
			return render_template('wizard-card.html', moduleData=moduleData, moduleSection=section)	

	return render_template('wizard.html', settings=settings, page_theme=settings['globals']['page_theme'],
						   grill_name=settings['globals']['grill_name'], wizardData=wizardData)

def prepare_wizard_data(form_data):
	wizardData = read_wizard()
	
	wizardInstallInfo = {}
	wizardInstallInfo['modules'] = {
		'grillplatform' : {
			'module_selected' : form_data['grillplatformSelect'],
			'settings' : {}
		}, 
		'probes' : {
			'module_selected' : form_data['probesSelect'],
			'settings' : {}
		}, 
		'display' : {
			'module_selected' : form_data['displaySelect'],
			'settings' : {}
		}, 
		'distance' : {
			'module_selected' : form_data['distanceSelect'],
			'settings' : {}
		}, 
	}

	for module in ['grillplatform', 'probes', 'display', 'distance']:
		module_ = module + '_'
		moduleSelect = module + 'Select'
		selected = form_data[moduleSelect]
		for setting in wizardData['modules'][module][selected]['settings_dependencies']:
			settingName = module_ + setting
			if(settingName in form_data):
				wizardInstallInfo['modules'][module]['settings'][setting] = form_data[settingName]

	return(wizardInstallInfo)

'''
Manifest Route for Web Application Integration
'''
@app.route('/manifest')
def manifest():
	res = make_response(render_template('manifest.json'), 200)
	res.headers["Content-Type"] = "text/cache-manifest"
	return res

'''
Updater Function Routes
'''
@app.route('/checkupdate', methods=['GET'])
def check_update(action=None):
	global settings
	update_data = {}
	update_data['version'] = settings['versions']['server']

	avail_updates_struct = get_available_updates()

	if avail_updates_struct['success']:
		commits_behind = avail_updates_struct['commits_behind']
	else:
		event = avail_updates_struct['message']
		write_log(event)
		return jsonify({'result' : 'failure', 'message' : avail_updates_struct['message'] })

	return jsonify({'result' : 'success', 'current' : update_data['version'], 'behind' : commits_behind})

@app.route('/update/<action>', methods=['POST','GET'])
@app.route('/update', methods=['POST','GET'])
def update_page(action=None):
	global settings

	# Create Alert Structure for Alert Notification
	alert = {
		'type' : '',
		'text' : ''
	}

	if request.method == 'GET':
		if action is None:
			update_data = get_update_data(settings)
			return render_template('updater.html', alert=alert, settings=settings,
								   page_theme=settings['globals']['page_theme'],
								   grill_name=settings['globals']['grill_name'],
								   update_data=update_data)
		elif action=='updatestatus':
			percent, status, output = get_updater_install_status()
			return jsonify({'percent' : percent, 'status' : status, 'output' : output})

	if request.method == 'POST':
		r = request.form
		update_data = get_update_data(settings)

		if 'update_remote_branches' in r:
			if is_raspberry_pi():
				os.system('python3 %s %s &' % ('updater.py', '-r'))	 # Update branches from remote 
				time.sleep(4)  # Artificial delay to avoid race condition
			return redirect('/update')

		if 'change_branch' in r:
			if update_data['branch_target'] in r['branch_target']:
				alert = {
					'type' : 'success',
					'text' : f'Current branch {update_data["branch_target"]} already set to {r["branch_target"]}'
				}
				return render_template('updater.html', alert=alert, settings=settings,
									   page_theme=settings['globals']['page_theme'], update_data=update_data,
									   grill_name=settings['globals']['grill_name'])
			else:
				set_updater_install_status(0, 'Starting Branch Change...', '')
				os.system('python3 %s %s %s &' % ('updater.py', '-b', r['branch_target']))	# Kickoff Branch Change
				return render_template('updater-status.html', page_theme=settings['globals']['page_theme'],
									   grill_name=settings['globals']['grill_name'])

		if 'do_update' in r:
			set_updater_install_status(0, 'Starting Update...', '')
			os.system('python3 %s %s %s &' % ('updater.py', '-u', update_data['branch_target']))  # Kickoff Update
			return render_template('updater-status.html', page_theme=settings['globals']['page_theme'],
								   grill_name=settings['globals']['grill_name'])

		if 'show_log' in r:
			if r['show_log'].isnumeric():
				action='log'
				result, error_msg = get_log(num_commits=int(r['show_log']))
				if error_msg == '':
					output_html = f'*** Getting latest updates from origin/{update_data["branch_target"]} ***<br><br>' 
					output_html += result
				else: 
					output_html = f'*** Getting latest updates from origin/{update_data["branch_target"]} ERROR Occurred ***<br><br>' 
					output_html += error_msg
			else:
				output_html = '*** Error, Number of Commits Not Defined! ***<br><br>'
			
			return render_template('updater_out.html', settings=settings, page_theme=settings['globals']['page_theme'],
								   action=action, output_html=output_html, grill_name=settings['globals']['grill_name'])

'''
End Updater Section
'''

''' 
Metrics Routes
'''
@app.route('/metrics/<action>', methods=['POST','GET'])
@app.route('/metrics', methods=['POST','GET'])
def metrics_page(action=None):
	global settings

	metrics_data = process_metrics(read_metrics(all=True))

	if (request.method == 'GET') and (action == 'export'):
		filename = datetime.datetime.now().strftime('%Y%m%d-%H%M') + '-PiFire-Metrics-Export'
		csvfilename = _prepare_metrics_csv(metrics_data, filename)
		return send_file(csvfilename, as_attachment=True, max_age=0)

	return render_template('metrics.html', settings=settings, page_theme=settings['globals']['page_theme'], 
							grill_name=settings['globals']['grill_name'], metrics_data=metrics_data)

'''
Supporting Functions
'''

def _is_not_blank(response, setting):
	return setting in response and setting != ''

def _is_checked(response, setting):
	return setting in response and response[setting] == 'on'

def _allowed_file(filename):
	return '.' in filename and \
		   filename.rsplit('.', 1)[1].lower() in ALLOWED_EXTENSIONS

def _check_cpu_temp():
	temp = os.popen('vcgencmd measure_temp').readline()
	return temp.replace("temp=","")

def _prepare_data(num_items=10, reduce=True, data_points=60):
	# num_items: Number of items to store in the data blob
	global settings
	units = settings['globals']['units']

	data_struct = read_history(num_items)

	data_blob = {}

	data_blob['label_time_list'] = []
	data_blob['grill_temp_list'] = []
	data_blob['grill_settemp_list'] = []
	data_blob['probe1_temp_list'] = []
	data_blob['probe1_settemp_list'] = []
	data_blob['probe2_temp_list'] = []
	data_blob['probe2_settemp_list'] = []
	
	list_length = len(data_struct['T']) # Length of list(s)

	if (list_length < num_items) and (list_length > 0):
		num_items = list_length

	if reduce and (num_items > data_points):
		step = int(num_items/data_points)
	else:
		step = 1

	if (list_length > 0):
		# Build all lists from file data
		for index in range(list_length - num_items, list_length, step):
			if(units == 'F'):
				data_blob['label_time_list'].append(int(data_struct['T'][index]))  # Timestamp format is int, so convert from str
				data_blob['grill_temp_list'].append(int(data_struct['GT1'][index]))
				data_blob['grill_settemp_list'].append(int(data_struct['GSP1'][index]))
				data_blob['probe1_temp_list'].append(int(data_struct['PT1'][index]))
				data_blob['probe1_settemp_list'].append(int(data_struct['PSP1'][index]))
				data_blob['probe2_temp_list'].append(int(data_struct['PT2'][index]))
				data_blob['probe2_settemp_list'].append(int(data_struct['PSP2'][index]))
			else: 
				data_blob['label_time_list'].append(int(data_struct['T'][index]))  # Timestamp format is int, so convert from str
				data_blob['grill_temp_list'].append(float(data_struct['GT1'][index]))
				data_blob['grill_settemp_list'].append(float(data_struct['GSP1'][index]))
				data_blob['probe1_temp_list'].append(float(data_struct['PT1'][index]))
				data_blob['probe1_settemp_list'].append(float(data_struct['PSP1'][index]))
				data_blob['probe2_temp_list'].append(float(data_struct['PT2'][index]))
				data_blob['probe2_settemp_list'].append(float(data_struct['PSP2'][index]))
	else:
		now = datetime.datetime.now()
		#time_now = now.strftime('%H:%M:%S')
		time_now = int(now.timestamp() * 1000)  # Use timestamp format (int) instead of H:M:S format in string
		for index in range(num_items):
			data_blob['label_time_list'].append(time_now)
			data_blob['grill_temp_list'].append(0)
			data_blob['grill_settemp_list'].append(0)
			data_blob['probe1_temp_list'].append(0)
			data_blob['probe1_settemp_list'].append(0)
			data_blob['probe2_temp_list'].append(0)
			data_blob['probe2_settemp_list'].append(0)

	return(data_blob)

def _prepare_annotations(displayed_starttime, metrics_data=[]):
	if(metrics_data == []):
		metrics_data = read_metrics(all=True)
	annotation_json = {}
	# Process Additional Metrics Information for Display
	for index in range(0, len(metrics_data)):
		# Check if metric falls in the displayed time window
		if metrics_data[index]['starttime'] > displayed_starttime:
			# Convert Start Time
			# starttime = _epoch_to_time(metrics_data[index]['starttime']/1000)
			mode = metrics_data[index]['mode']
			color = 'blue'
			if mode == 'Startup':
				color = 'green'
			elif mode == 'Stop':
				color = 'red'
			elif mode == 'Shutdown':
				color = 'black'
			elif mode == 'Reignite':
				color = 'orange'
			elif mode == 'Error':
				color = 'red'
			elif mode == 'Hold':
				color = 'blue'
			elif mode == 'Smoke':
				color = 'grey'
			elif mode in ['Monitor', 'Manual']:
				color = 'purple'
			annotation = {
							'type' : 'line',
							'xMin' : metrics_data[index]['starttime'],
							'xMax' : metrics_data[index]['starttime'],
							'borderColor' : color,
							'borderWidth' : 2,
							'label': {
								'backgroundColor': color,
								'borderColor' : 'black',
								'color': 'white',
								'content': mode,
								'enabled': True,
								'position': 'end',
								'rotation': 0,
								},
							'display': True
						}
			annotation_json[f'event_{index}'] = annotation

	return(annotation_json)

def _prepare_graph_csv(graph_data=[], graph_labels=[], filename=''):
		# Create filename if no name specified
		if(filename == ''):
			now = datetime.datetime.now()
			filename = now.strftime('%Y%m%d-%H%M') + '-PiFire-Export'
		else:
			filename = filename.replace('.json', '')
			filename = filename.replace('./history/', '')
			filename += '-Pifire-Export'
		
		exportfilename = '/tmp/' + filename + ".csv"
		
		# Open CSV File for editing
		csvfile = open(exportfilename, "w")

		# Get labels 
		if(graph_labels == []):
			labels = 'Time,Grill Temp,Grill SetTemp,Probe 1 Temp,Probe 1 SetTemp,Probe 2 Temp, Probe 2 SetTemp\n'
		else:
			labels = 'Time,' 
			labels += graph_labels['grill1_label'] + ' Temp,'
			labels += graph_labels['grill1_label'] + ' Setpoint,'
			labels += graph_labels['probe1_label'] + ' Temp,'
			labels += graph_labels['probe1_label'] + ' Setpoint,'
			labels += graph_labels['probe2_label'] + ' Temp,'
			labels += graph_labels['probe2_label'] + ' Setpoint\n'

		if(graph_data == []):
			graph_data = read_history()
		
		list_length =len(graph_data['T'])

		if(list_length > 0):
			writeline = labels
			csvfile.write(writeline)
			last = -1
			for index in range(0, list_length):
				if (int((index/list_length)*100) > last):
					last = int((index/list_length)*100)
				converted_dt = datetime.datetime.fromtimestamp(int(graph_data['T'][index]) / 1000)
				timestr = converted_dt.strftime('%Y-%m-%d %H:%M:%S')
				writeline = f"{timestr}, {graph_data['GT1'][index]}, {graph_data['GSP1'][index]}, {graph_data['PT1'][index]}, {graph_data['PSP1'][index]}, {graph_data['PT2'][index]}, {graph_data['PSP2'][index]}"
				csvfile.write(writeline + '\n')
		else:
			writeline = 'No Data\n'
			csvfile.write(writeline)

		csvfile.close()

		return(exportfilename)

def _convert_labels(indata):
	'''
	Temporary function to convert Grill Data Labels to Legacy Format
	'''
	outdata = {}
	outdata['T'] = indata.pop('time_labels')
	outdata['GT1'] = indata.pop('grill1_temp')
	outdata['GSP1'] = indata.pop('grill1_setpoint')
	outdata['PT1'] = indata.pop('probe1_temp')
	outdata['PSP1'] = indata.pop('probe1_setpoint')
	outdata['PT2'] = indata.pop('probe2_temp')
	outdata['PSP2'] = indata.pop('probe2_setpoint')

	return(outdata)

def _prepare_metrics_csv(metrics_data, filename):
	filename = filename.replace('.json', '')
	filename = filename.replace('./history/', '')
	filename = '/tmp/' + filename + '-PiFire-Metrics-Export.csv'

	csvfile = open(filename, 'w')

	list_length = len(metrics_data) # Length of list

	if(list_length > 0):
		# Build the header row
		writeline=''
		for item in range(0, len(metrics_items)):
			writeline += f'{metrics_items[item][0]}, '
		writeline += '\n'
		csvfile.write(writeline)
		for index in range(0, list_length):
			writeline = ''
			for item in range(0, len(metrics_items)):
				writeline += f'{metrics_data[index][metrics_items[item][0]]}, '
			writeline += '\n'
			csvfile.write(writeline)
	else:
		writeline = 'No Data\n'
		csvfile.write(writeline)

	csvfile.close()
	return(filename)

def _prepare_event_totals(events):
	auger_time = 0
	for index in range(0, len(events)):
		auger_time += events[index]['augerontime']
	auger_time = int(auger_time)

	event_totals = {}
	event_totals['augerontime'] = seconds_to_string(auger_time)

	grams = int(auger_time * settings['globals']['augerrate'])
	pounds = round(grams * 0.00220462, 2)
	ounces = round(grams * 0.03527392, 2)
	event_totals['estusage_m'] = f'{grams} grams'
	event_totals['estusage_i'] = f'{pounds} pounds ({ounces} ounces)'

	seconds = int((events[-1]['starttime']/1000) - (events[0]['starttime']/1000))
	
	event_totals['cooktime'] = seconds_to_string(seconds)

	event_totals['pellet_level_start'] = events[0]['pellet_level_start']
	event_totals['pellet_level_end'] = events[-2]['pellet_level_end']

	return(event_totals)

def _add_cf_asset(cookfilename, assetpath, assetfile):
	#  Guess the filetype
	filetype = assetfile.rsplit('.', 1)[1].lower()
	#  Create new asset ID
	asset_id = _generate_uuid()
	#  Create new asset structure
	newasset = {
			'id' : asset_id,
			'filename' : asset_id + f'.{filetype}',
			'type' : filetype
		}
	#  Read current asset.json
	assets, status = read_cf_json_data(cookfilename, 'assets')
	
	if status == 'OK':
		#  Append the new asset information to the file
		assets.append(newasset)
		#  Update cookfile with new asset information
		update_cookfile(assets, cookfilename, 'assets')
		#  Rename asset file to [asset_id].[filetype]
		fullsize = f'{assetpath}/{asset_id}.{filetype}'
		os.rename(os.path.join(assetpath, assetfile), fullsize)

		#  Rotate image if needed
		_rotate_image(assetpath, asset_id, filetype)

		#  Create a thumbnail from the image
		thumbpathname, status = _create_thumbnail(assetpath, asset_id, filetype)

		#  Resize original image
		status = _resize_image(assetpath, asset_id, filetype, max_size=(800, 600))

		#  Add the files to the zipfile
		with zipfile.ZipFile(cookfilename, 'a') as archive:
			if status=='OK':
				archive.write(thumbpathname, arcname=f'assets/thumbs/{asset_id}.{filetype}')
			archive.write(fullsize, arcname=f'assets/{asset_id}.{filetype}')
	else: 
		print(f'status: {status}')

	return(asset_id, filetype)

def _rotate_image(filepath, asset_id, filetype):
	status = 'OK'
	'''
		Rotates the image if necessary.	
	'''
	#  Import PIL for image manipulations
	from PIL import Image, ExifTags

	try:
		#  Load image into memory
		imagefile = f'{filepath}/{asset_id}.{filetype}'
		image = Image.open(imagefile)

		for orientation in ExifTags.TAGS.keys():
			if ExifTags.TAGS[orientation]=='Orientation':
				break
		
		exif = image._getexif()

		if(exif is not None):
			rotate = True
			if exif[orientation] == 3:
				image=image.rotate(180, expand=True)
			elif exif[orientation] == 6:
				image=image.rotate(270, expand=True)
			elif exif[orientation] == 8:
				image=image.rotate(90, expand=True)
			else:
				rotate=False
			
			if rotate:
				image.save(imagefile)
		
		image.close()
	
	except (AttributeError, KeyError, IndexError):
		status = 'ERROR: Rotation Failed.'
	except:
		status = 'ERROR: Rotation Failed, Unspecified Error.'

	return status

def _create_thumbnail(filepath, asset_id, filetype, crop=True):
	status = 'OK'
	#  Import PIL for image manipulations
	from PIL import Image
	#  Load image into memory
	imagefile = f'{filepath}/{asset_id}.{filetype}'
	image = Image.open(imagefile)
	width, height = image.size

	#  Crop Image 
	if crop:
		if width > height:
			image = image.crop((width//2 - height//2, 0, width//2 + height//2, height))
		elif height > width:
			image = image.crop((0, height//2 - width//2, width, height//2 + width//2))
		#  Get new width & height
		width, height = image.size

	#  Resize Image to 128px x 128px unless it's already the right size
	if (width != 128) and (height != 128):
		image = image.resize((128, 128))

	#  Save thumb image in filepath + /thumbs
	if not os.path.exists(f'{filepath}/thumbs'):
		os.mkdir(f'{filepath}/thumbs')
	thumbpathname = f'{filepath}/thumbs/{asset_id}.{filetype}'
	image.save(thumbpathname)

	return(thumbpathname, status)

def _resize_image(assetpath, asset_id, filetype, max_size=(800, 600)):
	status = 'OK'
	#  Import PIL for image manipulations
	from PIL import Image, ImageOps
	#  Load image into memory
	imagefile = f'{assetpath}/{asset_id}.{filetype}'
	image = Image.open(imagefile)
	#  Resizes image to fit into max_size and maintains aspect ratio
	image = ImageOps.contain(image, max_size)
	#  Saves the image file
	image.save(imagefile)

	return(status)

def _set_thumbnail(cookfilename, thumbfilename):
	'''
	cookfilename = name of the cookfile that is being edited
	thumbfilename = filename of the thumbnail image which is being set
		without the assets/thumbs/ folder in the path 
	'''
	metadata, status = read_cf_json_data(cookfilename, 'metadata')
	if status=='OK':
		metadata['thumbnail'] = f'{thumbfilename}'
		update_cookfile(metadata, cookfilename, 'metadata')

def _unpack_thumb(thumbname, filename):
	try:
		with zipfile.ZipFile(filename, mode="r") as archive:
			thumb = archive.read(f'assets/thumbs/{thumbname}')  # Read bytes into variable
			tmp_id = _generate_uuid()

			if not os.path.exists(f'/tmp/pifire'):
				os.mkdir(f'/tmp/pifire')

			if not os.path.exists(f'/tmp/pifire/{tmp_id}'):
				os.mkdir(f'/tmp/pifire/{tmp_id}')

			#  Write fullsize image to disk
			destination = open(f'/tmp/pifire/{tmp_id}/{thumbname}', "wb")  # Write bytes to proper destination
			destination.write(thumb)
			destination.close()
			path_filename = f'{tmp_id}/{thumbname}'

			#  Create temporary folder for the thumbnail
			if not os.path.exists('./static/img/tmp'):
				os.mkdir(f'./static/img/tmp')
			if not os.path.exists(f'./static/img/tmp/{tmp_id}'):
				os.symlink(f'/tmp/pifire/{tmp_id}', f'./static/img/tmp/{tmp_id}')

	except:
		path_filename = ''
	
	return path_filename 

def _paginate_list(datalist, sortkey='', reversesortorder=False, itemsperpage=10, page=1):
	if sortkey != '':
		#  Sort list if key is specified
		tempdatalist = sorted(datalist, key=lambda d: d[sortkey], reverse=reversesortorder)
	else:
		#  If no key, reverse list if specified, or keep order 
		if reversesortorder:
			datalist.reverse()
		tempdatalist = datalist.copy()
	listlength = len(tempdatalist)
	if listlength <= itemsperpage:
		curpage = 1
		prevpage = 1 
		nextpage = 1 
		lastpage = 1
		displaydata = tempdatalist.copy()
	else: 
		lastpage = (listlength // itemsperpage) + ((listlength % itemsperpage) > 0)
		if (lastpage < page):
			curpage = lastpage
			prevpage = curpage - 1 if curpage > 1 else 1
			nextpage = curpage + 1 if curpage < lastpage else lastpage 
		else: 
			curpage = page if page > 0 else 1
			prevpage = curpage - 1 if curpage > 1 else 1
			nextpage = curpage + 1 if curpage < lastpage else lastpage 
		#  Calculate starting / ending position and create list with that data
		start = itemsperpage * (curpage - 1)  # Get starting position 
		end = start + itemsperpage # Get ending position 
		displaydata = tempdatalist.copy()[start:end]

	reverse = 'true' if reversesortorder else 'false'

	pagination = {
		'displaydata' : displaydata,
		'curpage' : curpage,
		'prevpage' : prevpage,
		'nextpage' : nextpage, 
		'lastpage' : lastpage,
		'reverse' : reverse,
		'itemspage' : itemsperpage
	}

	return (pagination)

def _get_cookfilelist(folder=HISTORY_FOLDER):
	# Grab list of Historical Cook Files
	if not os.path.exists(folder):
		os.mkdir(folder)
	dirfiles = os.listdir(folder)
	cookfiles = []
	for file in dirfiles:
		if file.endswith('.pifire'):
			cookfiles.append(file)
	return(cookfiles)

def _get_cookfilelist_details(cookfilelist):
	cookfiledetails = []
	for item in cookfilelist:
		filename = HISTORY_FOLDER + item['filename']
		cookfiledata, status = read_cf_json_data(filename, 'metadata')
		if(status == 'OK'):
			thumbnail = _unpack_thumb(cookfiledata['thumbnail'], filename) if ('thumbnail' in cookfiledata) else ''
			cookfiledetails.append({'filename' : item['filename'], 'title' : cookfiledata['title'], 'thumbnail' : thumbnail})
		else:
			cookfiledetails.append({'filename' : item['filename'], 'title' : 'ERROR', 'thumbnail' : ''})
	return(cookfiledetails)

def _calc_shh_coefficients(t1, t2, t3, r1, r2, r3):
	try: 
		# Convert Temps from Fahrenheit to Kelvin
		t1 = ((t1 - 32) * (5 / 9)) + 273.15
		t2 = ((t2 - 32) * (5 / 9)) + 273.15
		t3 = ((t3 - 32) * (5 / 9)) + 273.15

		# https://en.wikipedia.org/wiki/Steinhart%E2%80%93Hart_equation

		# Step 1: L1 = ln (R1), L2 = ln (R2), L3 = ln (R3)
		l1 = math.log(r1)
		l2 = math.log(r2)
		l3 = math.log(r3)

		# Step 2: Y1 = 1 / T1, Y2 = 1 / T2, Y3 = 1 / T3
		y1 = 1 / t1
		y2 = 1 / t2
		y3 = 1 / t3

		# Step 3: G2 = (Y2 - Y1) / (L2 - L1) , G3 = (Y3 - Y1) / (L3 - L1)
		g2 = (y2 - y1) / (l2 - l1)
		g3 = (y3 - y1) / (l3 - l1)

		# Step 4: C = ((G3 - G2) / (L3 - L2)) * (L1 + L2 + L3)^-1
		c = ((g3 - g2) / (l3 - l2)) * math.pow(l1 + l2 + l3, -1)

		# Step 5: B = G2 - C * (L1^2 + (L1*L2) + L2^2)
		b = g2 - c * (math.pow(l1, 2) + (l1 * l2) + math.pow(l2, 2))

		# Step 6: A = Y1 - (B + L1^2*C) * L1
		a = y1 - ((b + (math.pow(l1, 2) * c)) * l1)
	except:
		#print('An error occurred when calculating coefficients.')
		a = 0
		b = 0
		c = 0

	return(a, b, c)

def _temp_to_tr(temp_f, a, b, c):
	try: 
		temp_k = ((temp_f - 32) * (5 / 9)) + 273.15

		# https://en.wikipedia.org/wiki/Steinhart%E2%80%93Hart_equation
		# Inverse of the equation, to determine Tr = Resistance Value of the thermistor

		# Not recommended for use, as it commonly produces a complex number

		x = (1 / (2 * c)) * (a - (1 / temp_k))

		y = math.sqrt(math.pow((b / (3 * c)), 3) + math.pow(x, 2))

		Tr = math.exp(((y - x) ** (1 / 3)) - ((y + x) ** (1 / 3)))
	except: 
		Tr = 0

	return int(Tr) 

def _tr_to_temp(tr, a, b, c):
	try:
		#Steinhart Hart Equation
		# 1/T = A + B(ln(R)) + C(ln(R))^3
		# T = 1/(a + b[ln(ohm)] + c[ln(ohm)]^3)
		ln_ohm = math.log(tr) # ln(ohms)
		t1 = (b * ln_ohm) # b[ln(ohm)]
		t2 = c * math.pow(ln_ohm, 3) # c[ln(ohm)]^3
		temp_k = 1/(a + t1 + t2) # calculate temperature in Kelvin
		temp_c = temp_k - 273.15 # Kelvin to Celsius
		temp_c = temp_c * (9 / 5) + 32 # Celsius to Fahrenheit
	except:
		#print('Error occurred while calculating temperature.')
		temp_c = 0.0
	return int(temp_c) # Return Calculated Temperature and Thermistor Value in Ohms

def _str_td(td):
	s = str(td).split(", ", 1)
	a = s[-1]
	if a[1] == ':':
		a = "0" + a
	s2 = s[:-1] + [a]
	return ", ".join(s2)

def _zip_files_dir(dir_name):
	memory_file = BytesIO()
	with zipfile.ZipFile(memory_file, 'w', zipfile.ZIP_DEFLATED) as zipf:
		for root, dirs, files in os.walk(dir_name):
			for file in files:
				zipf.write(os.path.join(root, file))
	memory_file.seek(0)
	return memory_file

def _zip_files_logs(dir_name):
	time_now = datetime.datetime.now()
	time_str = time_now.strftime('%m-%d-%y_%H%M%S') # Truncate the microseconds
	file_name = f'/tmp/PiFire_Logs_{time_str}.zip'
	directory = pathlib.Path(f'{dir_name}')
	with zipfile.ZipFile(file_name, "w", zipfile.ZIP_DEFLATED) as archive:
		for file_path in directory.rglob("*"):
			archive.write(file_path, arcname=file_path.relative_to(directory))
	return file_name

def _deep_dict_update(orig_dict, new_dict):
	for key, value in new_dict.items():
		if isinstance(value, Mapping):
			orig_dict[key] = _deep_dict_update(orig_dict.get(key, {}), value)
		else:
			orig_dict[key] = value
	return orig_dict

'''
Socket IO for Android Functionality
'''
thread = Thread()
thread_lock = threading.Lock()
clients = 0
force_refresh = False

@socketio.on("connect")
def connect():
	global clients
	clients += 1

@socketio.on("disconnect")
def disconnect():
	global clients
	clients -= 1

@socketio.on('get_dash_data')
def get_dash_data(force=False):
	global thread
	global force_refresh
	force_refresh = force

	with thread_lock:
		if not thread.is_alive():
			thread = socketio.start_background_task(emit_dash_data)

def emit_dash_data():
	global clients
	global force_refresh
	previous_data = ''

	while (clients > 0):
		global settings
		control = read_control()
		pelletdb = read_pellet_db()

		probes_enabled = settings['probe_settings']['probes_enabled']
		cur_probe_temps = read_current()

		current_temps = {
			'grill_temp' : cur_probe_temps[0],
			'probe1_temp' : cur_probe_temps[1],
			'probe2_temp' : cur_probe_temps[2] }
		enabled_probes = {
			'grill' : bool(probes_enabled[0]),
			'probe1' : bool(probes_enabled[1]),
			'probe2' : bool(probes_enabled[2]) }

		if control['timer']['end'] - time.time() > 0 or bool(control['timer']['paused']):
			timer_info = {
				'timer_paused' : bool(control['timer']['paused']),
				'timer_start_time' : math.trunc(control['timer']['start']),
				'timer_end_time' : math.trunc(control['timer']['end']),
				'timer_paused_time' : math.trunc(control['timer']['paused']),
				'timer_active' : 'true'
			}
		else:
			timer_info = {
				'timer_paused' : 'false',
				'timer_start_time' : '0',
				'timer_end_time' : '0',
				'timer_paused_time' : '0',
				'timer_active' : 'false'
			}

		current_data = {
			'cur_probe_temps' : current_temps,
			'probes_enabled' : enabled_probes,
			'set_points' : control['setpoints'],
			'notify_req' : control['notify_req'],
			'notify_data' : control['notify_data'],
			'timer_info' : timer_info,
			'current_mode' : control['mode'],
			'smoke_plus' : control['s_plus'],
			'pwm_control' : control['pwm_control'],
			'hopper_level' : pelletdb['current']['hopper_level']
		}

		if force_refresh:
			socketio.emit('grill_control_data', current_data, broadcast=True)
			force_refresh = False
			socketio.sleep(2)
		elif previous_data != current_data:
			socketio.emit('grill_control_data', current_data, broadcast=True)
			previous_data = current_data
			socketio.sleep(2)
		else:
			socketio.sleep(2)

@socketio.on('get_app_data')
def get_app_data(action=None, type=None):
	global settings

	if action == 'settings_data':
		return settings

	elif action == 'pellets_data':
		return read_pellet_db()

	elif action == 'events_data':
		event_list, num_events = read_log()
		events_trim = []
		for x in range(min(num_events, 60)):
			events_trim.append(event_list[x])
		return { 'events_list' : events_trim }

	elif action == 'history_data':
		num_items = settings['history_page']['minutes'] * 20
		data_blob = _prepare_data(num_items, True, settings['history_page']['datapoints'])
		# Converting time format from 'time from epoch' to H:M:S
		# @weberbox:  Trying to keep the legacy format for the time labels so that I don't break the Android app
		for index in range(0, len(data_blob['label_time_list'])): 
			data_blob['label_time_list'][index] = datetime.datetime.fromtimestamp(
				int(data_blob['label_time_list'][index]) / 1000).strftime('%H:%M:%S')

		return { 'grill_temp_list' : data_blob['grill_temp_list'],
				 'grill_settemp_list' : data_blob['grill_settemp_list'],
				 'probe1_temp_list' : data_blob['probe1_temp_list'],
				 'probe1_settemp_list' : data_blob['probe1_settemp_list'],
				 'probe2_temp_list' : data_blob['probe2_temp_list'],
				 'probe2_settemp_list' : data_blob['probe2_settemp_list'],
				 'label_time_list' : data_blob['label_time_list'] }

	elif action == 'info_data':
		return {
			'uptime' : os.popen('uptime').readline(),
			'cpuinfo' : os.popen('cat /proc/cpuinfo').readlines(),
			'ifconfig' : os.popen('ifconfig').readlines(),
			'temp' : _check_cpu_temp(),
			'outpins' : settings['outpins'],
			'inpins' : settings['inpins'],
			'dev_pins' : settings['dev_pins'],
			'server_version' : settings['versions']['server'] }

	elif action == 'manual_data':
		control = read_control()
		return {
			'manual' : control['manual'],
			'mode' : control['mode'] }

	elif action == 'backup_list':
		if not os.path.exists(BACKUP_PATH):
			os.mkdir(BACKUP_PATH)
		files = os.listdir(BACKUP_PATH)
		for file in files[:]:
			if not _allowed_file(file):
				files.remove(file)

		if type == 'settings':
			for file in files[:]:
				if not file.startswith('PiFire_'):
					files.remove(file)
			return json.dumps(files)

		if type == 'pelletdb':
			for file in files[:]:
				if not file.startswith('PelletDB_'):
					files.remove(file)
		return json.dumps(files)

	elif action == 'backup_data':
		time_now = datetime.datetime.now()
		time_str = time_now.strftime('%m-%d-%y_%H%M%S')

		if type == 'settings':
			backup_file = BACKUP_PATH + 'PiFire_' + time_str + '.json'
			os.system(f'cp settings.json {backup_file}')
			return settings

		if type == 'pelletdb':
			backup_file = BACKUP_PATH + 'PelletDB_' + time_str + '.json'
			os.system(f'cp pelletdb.json {backup_file}')
			return read_pellet_db()

	elif action == 'updater_data':
		avail_updates_struct = get_available_updates()

		if avail_updates_struct['success']:
			commits_behind = avail_updates_struct['commits_behind']
		else:
			message = avail_updates_struct['message']
			write_log(message)
			return {'response': {'result':'error', 'message':'Error: ' + message }}

		if commits_behind > 0:
			logs_result = get_log(commits_behind)
		else:
			logs_result = None

		update_data = {}
		update_data['branch_target'], error_msg = get_branch()
		update_data['branches'], error_msg = get_available_branches()
		update_data['remote_url'], error_msg = get_remote_url()
		update_data['remote_version'], error_msg = get_remote_version()

		return { 'check_success' : avail_updates_struct['success'],
				 'version' : settings['versions']['server'],
				 'branches' : update_data['branches'],
				 'branch_target' : update_data['branch_target'],
				 'remote_url' : update_data['remote_url'],
				 'remote_version' : update_data['remote_version'],
				 'commits_behind' : commits_behind,
				 'logs_result' : logs_result,
				 'error_message' : error_msg }
	else:
		return {'response': {'result':'error', 'message':'Error: Received request without valid action'}}

@socketio.on('post_app_data')
def post_app_data(action=None, type=None, json_data=None):
	global settings

	if json_data is not None:
		request = json.loads(json_data)
	else:
		request = {''}

	if action == 'update_action':
		if type == 'settings':
			for key in request.keys():
				if key in settings.keys():
					settings = _deep_dict_update(settings, request)
					write_settings(settings)
					return {'response': {'result':'success'}}
				else:
					return {'response': {'result':'error', 'message':'Error: Key not found in settings'}}
		elif type == 'control':
			control = read_control()
			for key in request.keys():
				if key in control.keys():
					control = _deep_dict_update(control, request)
					write_control(control)
					return {'response': {'result':'success'}}
				else:
					return {'response': {'result':'error', 'message':'Error: Key not found in control'}}
		else:
			return {'response': {'result':'error', 'message':'Error: Received request without valid type'}}

	elif action == 'admin_action':
		if type == 'clear_history':
			write_log('Clearing History Log.')
			read_history(0, flushhistory=True)
			return {'response': {'result':'success'}}
		elif type == 'clear_events':
			write_log('Clearing Events Log.')
			os.system('rm /tmp/events.log')
			return {'response': {'result':'success'}}
		elif type == 'clear_pelletdb':
			write_log('Clearing Pellet Database.')
			os.system('rm pelletdb.json')
			return {'response': {'result':'success'}}
		elif type == 'clear_pelletdb_log':
			pelletdb = read_pellet_db()
			pelletdb['log'].clear()
			write_pellet_db(pelletdb)
			write_log('Clearing Pellet Database Log.')
			return {'response': {'result':'success'}}
		elif type == 'factory_defaults':
			read_history(0, flushhistory=True)
			read_control(flush=True)
			os.system('rm settings.json')
			settings = default_settings()
			control = default_control()
			write_settings(settings)
			write_control(control)
			write_log('Resetting Settings, Control, History to factory defaults.')
			return {'response': {'result':'success'}}
		elif type == 'reboot':
			write_log("Admin: Reboot")
			os.system("sleep 3 && sudo reboot &")
			return {'response': {'result':'success'}}
		elif type == 'shutdown':
			write_log("Admin: Shutdown")
			os.system("sleep 3 && sudo shutdown -h now &")
			return {'response': {'result':'success'}}
		elif type == 'restart':
			write_log("Admin: Restart Server")
			restart_scripts()
			return {'response': {'result':'success'}}
		else:
			return {'response': {'result':'error', 'message':'Error: Received request without valid type'}}

	elif action == 'units_action':
		if type == 'f_units' and settings['globals']['units'] == 'C':
			settings = convert_settings_units('F', settings)
			write_settings(settings)
			control = read_control()
			control['updated'] = True
			control['units_change'] = True
			write_control(control)
			write_log("Changed units to Fahrenheit")
			return {'response': {'result':'success'}}
		elif type == 'c_units' and settings['globals']['units'] == 'F':
			settings = convert_settings_units('C', settings)
			write_settings(settings)
			control = read_control()
			control['updated'] = True
			control['units_change'] = True
			write_control(control)
			write_log("Changed units to Celsius")
			return {'response': {'result':'success'}}
		else:
			return {'response': {'result':'error', 'message':'Error: Units could not be changed'}}

	elif action == 'remove_action':
		if type == 'onesignal_device':
			if 'onesignal_player_id' in request['onesignal_device']:
				device = request['onesignal_device']['onesignal_player_id']
				if device in settings['onesignal']['devices']:
					settings['onesignal']['devices'].pop(device)
				write_settings(settings)
				return {'response': {'result':'success'}}
			else:
				return {'response': {'result':'error', 'message':'Error: Device not specified'}}
		else:
			return {'response': {'result':'error', 'message':'Error: Remove type not found'}}

	elif action == 'pellets_action':
		pelletdb = read_pellet_db()
		if type == 'load_profile':
			if 'profile' in request['pellets_action']:
				pelletdb['current']['pelletid'] = request['pellets_action']['profile']
				now = str(datetime.datetime.now())
				now = now[0:19]
				pelletdb['current']['date_loaded'] = now
				pelletdb['log'][now] = request['pellets_action']['profile']
				control = read_control()
				control['hopper_check'] = True
				write_control(control)
				write_pellet_db(pelletdb)
				return {'response': {'result':'success'}}
			else:
				return {'response': {'result':'error', 'message':'Error: Profile not included in request'}}
		elif type == 'hopper_check':
			control = read_control()
			control['hopper_check'] = True
			write_control(control)
			return {'response': {'result':'success'}}
		elif type == 'edit_brands':
			if 'delete_brand' in request['pellets_action']:
				delBrand = request['pellets_action']['delete_brand']
				if delBrand in pelletdb['brands']:
					pelletdb['brands'].remove(delBrand)
				write_pellet_db(pelletdb)
				return {'response': {'result':'success'}}
			elif 'new_brand' in request['pellets_action']:
				newBrand = request['pellets_action']['new_brand']
				if newBrand not in pelletdb['brands']:
					pelletdb['brands'].append(newBrand)
				write_pellet_db(pelletdb)
				return {'response': {'result':'success'}}
			else:
				return {'response': {'result':'error', 'message':'Error: Function not specified'}}
		elif type == 'edit_woods':
			if 'delete_wood' in request['pellets_action']:
				delWood = request['pellets_action']['delete_wood']
				if delWood in pelletdb['woods']:
					pelletdb['woods'].remove(delWood)
				write_pellet_db(pelletdb)
				return {'response': {'result':'success'}}
			elif 'new_wood' in request['pellets_action']:
				newWood = request['pellets_action']['new_wood']
				if newWood not in pelletdb['woods']:
					pelletdb['woods'].append(newWood)
				write_pellet_db(pelletdb)
				return {'response': {'result':'success'}}
			else:
				return {'response': {'result':'error', 'message':'Error: Function not specified'}}
		elif type == 'add_profile':
			profile_id = ''.join(filter(str.isalnum, str(datetime.datetime.now())))
			pelletdb['archive'][profile_id] = {
				'id' : profile_id,
				'brand' : request['pellets_action']['brand_name'],
				'wood' : request['pellets_action']['wood_type'],
				'rating' : request['pellets_action']['rating'],
				'comments' : request['pellets_action']['comments'] }
			if request['pellets_action']['add_and_load']:
				pelletdb['current']['pelletid'] = profile_id
				control = read_control()
				control['hopper_check'] = True
				write_control(control)
				now = str(datetime.datetime.now())
				now = now[0:19]
				pelletdb['current']['date_loaded'] = now
				pelletdb['log'][now] = profile_id
				write_pellet_db(pelletdb)
				return {'response': {'result':'success'}}
			else:
				write_pellet_db(pelletdb)
				return {'response': {'result':'success'}}
		if type == 'edit_profile':
			if 'profile' in request['pellets_action']:
				profile_id = request['pellets_action']['profile']
				pelletdb['archive'][profile_id]['brand'] = request['pellets_action']['brand_name']
				pelletdb['archive'][profile_id]['wood'] = request['pellets_action']['wood_type']
				pelletdb['archive'][profile_id]['rating'] = request['pellets_action']['rating']
				pelletdb['archive'][profile_id]['comments'] = request['pellets_action']['comments']
				write_pellet_db(pelletdb)
				return {'response': {'result':'success'}}
			else:
				return {'response': {'result':'error', 'message':'Error: Profile not included in request'}}
		if type == 'delete_profile':
			if 'profile' in request['pellets_action']:
				profile_id = request['pellets_action']['profile']
				if pelletdb['current']['pelletid'] == profile_id:
					return {'response': {'result':'error', 'message':'Error: Cannot delete current profile'}}
				else:
					pelletdb['archive'].pop(profile_id)
					for index in pelletdb['log']:
						if pelletdb['log'][index] == profile_id:
							pelletdb['log'][index] = 'deleted'
				write_pellet_db(pelletdb)
				return {'response': {'result':'success'}}
			else:
				return {'response': {'result':'error', 'message':'Error: Profile not included in request'}}
		elif type == 'delete_log':
			if 'log_item' in request['pellets_action']:
				delLog = request['pellets_action']['log_item']
				if delLog in pelletdb['log']:
					pelletdb['log'].pop(delLog)
				write_pellet_db(pelletdb)
				return {'response': {'result':'success'}}
			else:
				return {'response': {'result':'error', 'message':'Error: Function not specified'}}
		else:
			return {'response': {'result':'error', 'message':'Error: Received request without valid type'}}

	elif action == 'timer_action':
		control = read_control()
		if type == 'start_timer':
			control['notify_req']['timer'] = True
			if control['timer']['paused'] == 0:
				now = time.time()
				control['timer']['start'] = now
				if 'hours_range' in request['timer_action'] and 'minutes_range' in request['timer_action']:
					seconds = request['timer_action']['hours_range'] * 60 * 60
					seconds = seconds + request['timer_action']['minutes_range'] * 60
					control['timer']['end'] = now + seconds
					control['notify_data']['timer_shutdown'] = request['timer_action']['timer_shutdown']
					control['notify_data']['timer_keep_warm'] = request['timer_action']['timer_keep_warm']
					write_log('Timer started.  Ends at: ' + _epoch_to_time(control['timer']['end']))
					write_control(control)
					return {'response': {'result':'success'}}
				else:
					return {'response': {'result':'error', 'message':'Error: Start time not specified'}}
			else:
				now = time.time()
				control['timer']['end'] = (control['timer']['end'] - control['timer']['paused']) + now
				control['timer']['paused'] = 0
				write_log('Timer unpaused.  Ends at: ' + _epoch_to_time(control['timer']['end']))
				write_control(control)
				return {'response': {'result':'success'}}
		elif type == 'pause_timer':
			control['notify_req']['timer'] = False
			now = time.time()
			control['timer']['paused'] = now
			write_log('Timer paused.')
			write_control(control)
			return {'response': {'result':'success'}}
		elif type == 'stop_timer':
			control['notify_req']['timer'] = False
			control['timer']['start'] = 0
			control['timer']['end'] = 0
			control['timer']['paused'] = 0
			control['notify_data']['timer_shutdown'] = False
			control['notify_data']['timer_keep_warm'] = False
			write_log('Timer stopped.')
			write_control(control)
			return {'response': {'result':'success'}}
		else:
			return {'response': {'result':'error', 'message':'Error: Received request without valid type'}}
	else:
		return {'response': {'result':'error', 'message':'Error: Received request without valid action'}}

@socketio.on('post_updater_data')
def updater_action(type='none', branch=None):

	if type == 'change_branch':
		if branch is not None:
			success, status, output = change_branch(branch)
			message = f'Changing to {branch} branch \n'
			if success:
				dependencies = 'Installing any required dependencies \n'
				message += dependencies
				if install_dependencies() == 0:
					message += output
					restart_scripts()
					return {'response': {'result':'success', 'message': message }}
				else:
					return {'response': {'result':'error', 'message':'Error: Dependencies were not installed properly'}}
			else:
				return {'response': {'result':'error', 'message':'Error: ' + output }}
		else:
			return {'response': {'result':'error', 'message':'Error: Branch not specified in request'}}

	elif type == 'do_update':
		if branch is not None:
			success, status, output = install_update()
			message = f'Attempting update on {branch} \n'
			if success:
				dependencies = 'Installing any required dependencies \n'
				message += dependencies
				if install_dependencies() == 0:
					message += output
					restart_scripts()
					return {'response': {'result':'success', 'message': message }}
				else:
					return {'response': {'result':'error', 'message':'Error: Dependencies were not installed properly'}}
			else:
				return {'response': {'result':'error', 'message':'Error: ' + output }}
		else:
			return {'response': {'result':'error', 'message':'Error: Branch not specified in request'}}

	elif type == 'update_remote_branches':
		if is_raspberry_pi():
			os.system('python3 %s %s &' % ('updater.py', '-r'))	 # Update branches from remote
			time.sleep(2)
			return {'response': {'result':'success', 'message': 'Branches successfully updated from remote' }}
		else:
			return {'response': {'result':'error', 'message': 'System is not a Raspberry Pi. Branches not updated.' }}
	else:
		return {'response': {'result':'error', 'message':'Error: Received request without valid action'}}

@socketio.on('post_restore_data')
def post_restore_data(type='none', filename='none', json_data=None):

	if type == 'settings':
		if filename != 'none':
			read_settings(filename=BACKUP_PATH+filename)
			restart_scripts()
			return {'response': {'result':'success'}}
		elif json_data is not None:
			write_settings(json.loads(json_data))
			return {'response': {'result':'success'}}
		else:
			return {'response': {'result':'error', 'message':'Error: Filename or JSON data not supplied'}}

	elif type == 'pelletdb':
		if filename != 'none':
			read_pellet_db(filename=BACKUP_PATH+filename)
			return {'response': {'result':'success'}}
		elif json_data is not None:
			write_pellet_db(json.loads(json_data))
			return {'response': {'result':'success'}}
		else:
			return {'response': {'result':'error', 'message':'Error: Filename or JSON data not supplied'}}
	else:
		return {'response': {'result':'error', 'message':'Error: Received request without valid type'}}

'''
Main Program Start
'''
settings = read_settings()

if __name__ == '__main__':
	if is_raspberry_pi():
		socketio.run(app, host='0.0.0.0')
	else:
		socketio.run(app, host='0.0.0.0', debug=True)<|MERGE_RESOLUTION|>--- conflicted
+++ resolved
@@ -1726,12 +1726,6 @@
 				read_control(flush=True)
 				os.system('rm settings.json')
 				os.system('rm pelletdb.json')
-<<<<<<< HEAD
-				settings = DefaultSettings()
-				control = DefaultControl()
-				WriteSettings(settings)
-				WriteControl(control)
-=======
 				settings = default_settings()
 				control = default_control()
 				write_settings(settings)
@@ -1740,7 +1734,6 @@
 				restart_scripts()
 				return render_template('shutdown.html', action='restart', page_theme=settings['globals']['page_theme'],
 									   grill_name=settings['globals']['grill_name'])
->>>>>>> d230781d
 
 		if 'download_logs' in response:
 			zip_file = _zip_files_logs('logs')
