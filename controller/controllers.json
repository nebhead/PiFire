--- conflicted
+++ resolved
@@ -1,409 +1,387 @@
-{
-    "metadata" : {
-		"pid" : {
-            "friendly_name" : "PID Standard",
-            "module_name" : "pid",
-            "image" : "pid.png",
-            "description" : "The standard PID controller for PiFire, used by default. This software was originally developed by GitHub user DBorello as part of his excellent PiSmoker project.  Slightly modified by @weberbox and adapted for PiFire. ",
-            "author" : "Dan Borello",
-            "link" : "https://github.com/DBorello/PiSmoker", 
-            "contributors" : ["Ben Parmeter", "James Weber"],
-            "attributions" : [],
-            "recommendations" : {
-                "cycle" : { 
-                    "cycle_time" : 25,
-                    "cycle_ratio_min" : 0.1,
-                    "cycle_ratio_max" : 0.9
-                }   
-            },
-            "config" : [
-                {
-                    "option_name" : "PB",
-                    "option_friendly_name" : "Proportional Band(PB)", 
-                    "option_description" : "This is the temperature band centered around the set point, that the controller is active.  If the error is less than PB/2, the command is 1.0. Higher PB's decrease controller response to error. [Default=60.0]",
-                    "option_type" : "float",
-                    "option_default" : 60.0,
-                    "option_min" : null,
-                    "option_max" : null, 
-                    "option_step" : 0.1,
-                    "hidden" : false
-                },
-                {
-                    "option_name" : "Td",
-                    "option_friendly_name" : "Derivative Time (Td)", 
-                    "option_description" : "Time (in seconds) to predict the future value. Higher Td makes the controller more responsive to the Error Rate of Change. [Default=45.0]",
-                    "option_type" : "float",
-                    "option_default" : 45.0,
-                    "option_min" : null,
-                    "option_max" : null,
-                    "option_step" : 0.1,  
-                    "hidden" : false
-                },
-                {
-                    "option_name" : "Ti",
-                    "option_friendly_name" : "Integral Time (Ti)", 
-                    "option_description" : "Time (in seconds) to eliminate the integral error. Higher Ti makes the controller less responsive to accumulated error over time. [Default=180.0]",
-                    "option_type" : "float",
-                    "option_default" : 180.0,
-                    "option_min" : null,
-                    "option_max" : null, 
-                    "option_step" : 0.1,
-                    "hidden" : false
-                },
-                {
-                    "option_name" : "center",
-                    "option_friendly_name" : "Center Ratio", 
-                    "option_description" : "Center of Cycle Ratio, which is specific to the way this PID will behave. Higher Centers increase system response at high set points. Lower Centers increase system stability at low set points but may keep the system from reaching high set points.  [Default=0.5]",
-                    "option_type" : "float",
-                    "option_default" : 0.5,
-                    "option_min" : null,
-                    "option_max" : null, 
-                    "option_step" : 0.01, 
-                    "hidden" : false
-                }
-            ]
-        },
-		"pid_ac" : {
-            "friendly_name" : "PID Auto Center",
-            "module_name" : "pid_ac",
-            "image" : "pid.png",
-            "description" : "The standard PID controller for PiFire, modified to include Auto Center calculations and Overshoot reduction code. This software was originally developed by GitHub user DBorello as part of his excellent PiSmoker project.  Slightly modified by @weberbox and @dogtreatfairy and adapted for PiFire. ",
-            "author" : "Dan Borello",
-            "link" : "https://github.com/DBorello/PiSmoker", 
-            "contributors" : ["Ben Parmeter", "James Weber", "Ryan Steel"],
-            "attributions" : [],
-            "recommendations" : {
-                "cycle" : { 
-                    "cycle_time" : 15,
-                    "cycle_ratio_min" : 0.05,
-                    "cycle_ratio_max" : 0.9
-                }   
-            },
-            "config" : [
-                {
-                    "option_name" : "PB",
-                    "option_friendly_name" : "Proportional Band(PB)", 
-                    "option_description" : "This is the temperature band centered around the set point, that the controller is active.  If the error is less than PB/2, the command is 1.0. Higher PB's decrease controller response to error. [Default=60.0]",
-                    "option_type" : "float",
-                    "option_default" : 60.0,
-                    "option_min" : null,
-                    "option_max" : null, 
-                    "option_step" : 0.1,
-                    "hidden" : false
-                },
-                {
-                    "option_name" : "Td",
-                    "option_friendly_name" : "Derivative Time (Td)", 
-                    "option_description" : "Time (in seconds) to predict the future value. Higher Td makes the controller more responsive to the Error Rate of Change. [Default=45.0]",
-                    "option_type" : "float",
-                    "option_default" : 45.0,
-                    "option_min" : null,
-                    "option_max" : null,
-                    "option_step" : 0.1,  
-                    "hidden" : false
-                },
-                {
-                    "option_name" : "Ti",
-                    "option_friendly_name" : "Integral Time (Ti)", 
-                    "option_description" : "Time (in seconds) to eliminate the integral error. Higher Ti makes the controller less responsive to accumulated error over time. [Default=180.0]",
-                    "option_type" : "float",
-                    "option_default" : 180.0,
-                    "option_min" : null,
-                    "option_max" : null, 
-                    "option_step" : 0.1,
-                    "hidden" : false
-                },
-				{
-                    "option_name" : "stable_window",
-                    "option_friendly_name" : "Stable Window (Degrees)", 
-                    "option_description" : "Window +/- from Set Point for triggering Overshoot condition. When in Overshoot, Output is set to min. [Default=12]",
-                    "option_type" : "float",
-                    "option_default" : 12,
-                    "option_min" : null,
-                    "option_max" : null, 
-                    "option_step" : 1,
-                    "hidden" : false
-                },
-				{
-                    "option_name" : "center_factor",
-                    "option_friendly_name" : "Center Factor", 
-                    "option_description" : "Center Factor multiplied by Set Point. Higher Center Factors increase system response at high set points. Lower Center Factors increase system stability at low set points but may keep the system from reaching high set points. Controller accounts for F to C conversion. EX: At 240F(115C) center is 240 * 0.0012 = 0.288. [Default=0.0010]",
-                    "option_type" : "float",
-                    "option_default" : 0.0010,
-                    "option_min" : null,
-                    "option_max" : null, 
-                    "option_step" : 0.0001,
-                    "hidden" : false
-                }
-            ]
-        },
-		"pid_sp" : {
-            "friendly_name" : "PID Smith Predictor",
-            "module_name" : "pid_sp",
-            "image" : "pid_sp.png",
-            "description" : "The Auto Center PID controller for PiFire, modified to include a Smith Predictor. This software was originally developed by GitHub user DBorello as part of his excellent PiSmoker project.  Slightly modified by @weberbox and @dogtreatfairy and adapted for PiFire. ",
-            "author" : "Dan Borello",
-            "link" : "https://github.com/DBorello/PiSmoker", 
-            "contributors" : ["Ben Parmeter", "James Weber", "Ryan Steel"],
-            "attributions" : [],
-            "recommendations" : {
-                "cycle" : { 
-                    "cycle_time" : 15,
-                    "cycle_ratio_min" : 0.05,
-                    "cycle_ratio_max" : 0.9
-                }   
-            },
-            "config" : [
-                {
-                    "option_name" : "PB",
-                    "option_friendly_name" : "Proportional Band(PB)", 
-                    "option_description" : "This is the temperature band centered around the set point, that the controller is active.  If the error is less than PB/2, the command is 1.0. Higher PB's decrease controller response to error. [Default=60.0]",
-                    "option_type" : "float",
-                    "option_default" : 60.0,
-                    "option_min" : null,
-                    "option_max" : null, 
-                    "option_step" : 0.1,
-                    "hidden" : false
-                },
-                {
-                    "option_name" : "Td",
-                    "option_friendly_name" : "Derivative Time (Td)", 
-                    "option_description" : "Time (in seconds) to predict the future value. Higher Td makes the controller more responsive to the Error Rate of Change. [Default=45.0]",
-                    "option_type" : "float",
-                    "option_default" : 45.0,
-                    "option_min" : null,
-                    "option_max" : null,
-                    "option_step" : 0.1,  
-                    "hidden" : false
-                },
-                {
-                    "option_name" : "Ti",
-                    "option_friendly_name" : "Integral Time (Ti)", 
-                    "option_description" : "Time (in seconds) to eliminate the integral error. Higher Ti makes the controller less responsive to accumulated error over time. [Default=180.0]",
-                    "option_type" : "float",
-                    "option_default" : 180.0,
-                    "option_min" : null,
-                    "option_max" : null, 
-                    "option_step" : 0.1,
-                    "hidden" : false
-                },
-				{
-                    "option_name" : "stable_window",
-                    "option_friendly_name" : "Stable Window (Degrees)", 
-                    "option_description" : "Window +/- from Set Point for triggering Overshoot condition. When in Overshoot, Output is set to min. [Default=12]",
-                    "option_type" : "float",
-                    "option_default" : 12,
-                    "option_min" : null,
-                    "option_max" : null, 
-                    "option_step" : 1,
-                    "hidden" : false
-                },
-				{
-                    "option_name" : "center_factor",
-                    "option_friendly_name" : "Center Factor", 
-                    "option_description" : "Center Factor multiplied by Set Point. Higher Center Factors increase system response at high set points. Lower Center Factors increase system stability at low set points but may keep the system from reaching high set points. Controller accounts for F to C conversion. EX: At 240F(115C) center is 240 * 0.0012 = 0.288. [Default=0.0010]",
-                    "option_type" : "float",
-                    "option_default" : 0.0010,
-                    "option_min" : null,
-                    "option_max" : null, 
-                    "option_step" : 0.0001,
-                    "hidden" : false
-                },
-				{
-                    "option_name" : "tau",
-                    "option_friendly_name" : "Tau (s)", 
-					"option_description" : "Time constant for the Smith Predictor. This is the time it takes the system to reach 2/3 of it's final value after a Set Point change. Higher Tau decreases system sensitivity to model mismatch. [Default=115]",
-                    "option_type" : "float",
-                    "option_default" : 115,
-                    "option_min" : null,
-                    "option_max" : null, 
-                    "option_step" : 1,
-                    "hidden" : false
-                },
-				{
-					"option_name": "theta",
-					"option_friendly_name" : "Theta (s)", 
-					"option_description" : "Time delay in the system. Theta is measured after commanding a Set Point change as the time it takes from the initial commmand to seeing initial temperature rise. Higher Theta makes the system more sensitive to delays in the system. [Default=65]",
- 					"option_type" : "float",
-  					"option_default" : 65,
-   					"option_min" : null,
-    				"option_max" : null, 
-     				"option_step" : 1,
-      				"hidden" : false
-                }
-            ]
-        },
-		"pid_clamping" : {
-            "friendly_name" : "PID w/ Integrator Clamping",
-            "module_name" : "pid_clamping",
-            "image" : "pid.png",
-            "description" : "The original PiFire PID modified to both calculate the derivative portion in the classic de/dt method instead of the dT/dt method and with integral anti-windup protection achieved with a clamping method.",
-            "author" : "Mark Alston",
-            "link" : "https://github.com/markalston/PiFire", 
-            "contributors" : ["Ben Parmeter", "James Weber", "Mark Alston"],
-            "attributions" : [],
-            "recommendations" : {
-                "cycle" : { 
-                    "cycle_time" : 10,
-                    "cycle_ratio_min" : 0.05,
-                    "cycle_ratio_max" : 0.99
-                }
-            },
-            "config" : [
-                {
-                    "option_name" : "PB",
-                    "option_friendly_name" : "Proportional Band(PB)", 
-<<<<<<< HEAD
-                    "option_description" : "The proportional band is the total range of the controlled output that can be produced within the controller’s 0% and 100% limits.   Within the PB the command output is between 1.0 and 0.  Outside the band the command output is 1 or -1 (fully on or off). Increase this if you are overshooting setpoint.[Default=30.0]",
-=======
-                    "option_description" : "The proportional band is the total range of the controlled output that can be produced within the controller’s 0% and 100% limits. Within the PB the command output is between 1.0 and 0.  Outside the band the command output is 1 or -1 (fully on or off). Increase this if you are overshooting setpoint. [Default=30.0]",
->>>>>>> ec9f3f32
-                    "option_type" : "float",
-                    "option_default" : 30.0,
-                    "option_min" : null,
-                    "option_max" : null, 
-                    "option_step" : 0.1,
-                    "hidden" : false
-                },
-                {
-<<<<<<< HEAD
-=======
-                    "option_name" : "Ti",
-                    "option_friendly_name" : "Integral Time Constant (Ti)", 
-                    "option_description" : "Time constant that determines how quickly we respond to accumulated error. Higher Ti makes the controller less responsive to accumulated error over time. Lower this if you cannot reach setpoint. [Default=120.0]",
-                    "option_type" : "float",
-                    "option_default" : 120.0,
-                    "option_min" : null,
-                    "option_max" : null, 
-                    "option_step" : 0.1,
-                    "hidden" : false
-                },
-                {
->>>>>>> ec9f3f32
-                    "option_name" : "Td",
-                    "option_friendly_name" : "Derivative Time Constant (Td)", 
-                    "option_description" : "Time constant that determines how quickly the system reponds to changes in error rate. Higher Td makes the controller more responsive to the Error Rate of Change. Td basically acts as a damper on the system. Be cautious with this setting and start low and increase slowly. It might not even be needed and can easily drive a system into instability. [Default=20.0]",
-                    "option_type" : "float",
-                    "option_default" : 20.0,
-                    "option_min" : null,
-                    "option_max" : null,
-                    "option_step" : 0.1,  
-                    "hidden" : false
-<<<<<<< HEAD
-                },
-                {
-                    "option_name" : "Ti",
-                    "option_friendly_name" : "Integral Time Constant (Ti)", 
-                    "option_description" : "Time constant that determines how quickly we respond to accumulated error. Higher Ti makes the controller less responsive to accumulated error over time. Increase this if you cannot reach setpoint. [Default=120.0]",
-                    "option_type" : "float",
-                    "option_default" : 120.0,
-=======
-                }
-
-            ]
-        },
-		"pid_parallel" : {
-            "friendly_name" : "Parallel PID w/ Integrator Clamping",
-            "module_name" : "pid_parallel",
-            "image" : "pid.png",
-            "description" : "PID in parallel form with integral anti-windup protection achieved with a clamping method. This controller should only be used if you understand PID systems and wish to play around or have some specific need. This PID method might also be useful if you are following tuning guides such as Ziegler–Nichols. However, the coefficients have less relationship to physical behaviors and is more usefull for theoretical testing of the pid system.",
-            "author" : "Mark Alston",
-            "link" : "https://github.com/markalston/PiFire", 
-            "contributors" : ["Ben Parmeter", "James Weber", "Mark Alston"],
-            "attributions" : [],
-            "recommendations" : {
-                "cycle" : { 
-                    "cycle_time" : 10,
-                    "cycle_ratio_min" : 0.05,
-                    "cycle_ratio_max" : 0.99
-                }
-            },
-            "config" : [
-                {
-                    "option_name" : "Kp",
-                    "option_friendly_name" : "Proportional Gain", 
-                    "option_description" : "The proportional Gain. Kp = 1/PB. [Default=30.0]",
-                    "option_type" : "float",
-                    "option_default" : 30,
->>>>>>> ec9f3f32
-                    "option_min" : null,
-                    "option_max" : null, 
-                    "option_step" : 0.1,
-                    "hidden" : false
-<<<<<<< HEAD
-                }
-=======
-                },
-                {
-                    "option_name" : "Ki",
-                    "option_friendly_name" : "Integral Gain", 
-                    "option_description" : "Lower Ki makes the controller less responsive to accumulated error over time. Ki = Kp/Ti or 1/(PB*Ti).  Increase this if you cannot reach setpoint. [Default=1.5]",
-                    "option_type" : "float",
-                    "option_default" : 1.5,
-                    "option_min" : null,
-                    "option_max" : null, 
-                    "option_step" : 0.01,
-                    "hidden" : false
-                },
-                {
-                    "option_name" : "Kd",
-                    "option_friendly_name" : "Derivative Gain", 
-                    "option_description" : "Kd basically acts as a damper on the system. Kd = Kp*Td or Kd = Td/PB. Be cautious with this setting and start low and increase slowly. It might not even be needed and can easily drive a system into instability. [Default=4.0]",
-                    "option_type" : "float",
-                    "option_default" : 4.0,
-                    "option_min" : null,
-                    "option_max" : null,
-                    "option_step" : 0.01,  
-                    "hidden" : false
-                },
-                {
-                    "option_name" : "Clamping",
-                    "option_friendly_name" : "Integral Windup Protection", 
-                    "option_description" : "Stops integration when the sum of the block components exceeds the output limits and the integrator output and block input have the same sign. Resumes integration when either the sum of the block components exceeds the output limits and the integrator output and block input have opposite sign or the sum no longer exceeds the output limits. [Default=True]",
-                    "option_type" : "boolean",
-                    "option_default" : true,
-                    "hidden" : false
-                
-                }
-     
->>>>>>> ec9f3f32
-            ]
-        },
-        "fuzzy" : {
-            "friendly_name" : "Fuzzy Logic Controller",
-            "module_name" : "fuzzy",
-            "image" : "fuzzy.png",
-            "description" : "**EXPERIMENTAL** Use of this controller is at your own risk.  This is an attempt at designing a fuzzy logic controller for set temperature control.  It is currently using Scikit Fuzzy's Python Module to implement a relatively straightforward fuzzy logic controller.  This controller should be considered pre-Alpha and extremely experimental.  This module will store the fuzzy logic controller in an object, which is saved/pickled in the controller directory, named 'fuzzy.pickle'.  If any changes are made to the default fuzzy logic controller settings, then this pickle file should be deleted so that a new object can be created with new settings.  Note that it may take a very long time for the object to be generated on the Raspberry Pi due to the limited performance capabilities of that processor.",
-            "author" : "Ben Parmeter",
-            "link" : "https://nebhead.github.io/PiFire", 
-            "contributors" : [],
-            "attributions" : ["Sci-Kit Fuzzy"],
-            "recommendations" : {
-                "cycle" : { 
-                    "cycle_time" : 25,
-                    "cycle_ratio_min" : 0.1,
-                    "cycle_ratio_max" : 1.0
-                }   
-            },
-            "config" : []
-        }, 
-        "ml" : {
-            "friendly_name" : "Machine Learning Controller",
-            "module_name" : "ml",
-            "image" : "",
-            "description" : "**EXPERIMENTAL** This controller is NOT recommended for use at this time.  This is an attempt at designing a machine learning based controller for set temperature control.  It is currently using Scikit Learn Python Module to implement a relatively straightforward machine learning controller.  This controller should be considered pre-Alpha and extremely experimental.  This module will store the machine learning controller in an object, which is saved in the controller directory, named 'ml_model.joblib'.  If any changes are made to the default controller settings, then this joblib file should be deleted so that a new object can be created with new settings.  Note that it may take a very long time for the object to be generated on the Raspberry Pi due to the limited performance capabilities of that processor.",
-            "author" : "Ben Parmeter",
-            "link" : "https://nebhead.github.io/PiFire", 
-            "contributors" : [],
-            "attributions" : ["Sci-Kit Learn"],
-            "recommendations" : {
-                "cycle" : { 
-                    "cycle_time" : 25,
-                    "cycle_ratio_min" : 0.1,
-                    "cycle_ratio_max" : 1.0
-                }   
-            },
-            "config" : []
-        }
-    }
-}
+{
+    "metadata" : {
+		"pid" : {
+            "friendly_name" : "PID Standard",
+            "module_name" : "pid",
+            "image" : "pid.png",
+            "description" : "The standard PID controller for PiFire, used by default. This software was originally developed by GitHub user DBorello as part of his excellent PiSmoker project.  Slightly modified by @weberbox and adapted for PiFire. ",
+            "author" : "Dan Borello",
+            "link" : "https://github.com/DBorello/PiSmoker", 
+            "contributors" : ["Ben Parmeter", "James Weber"],
+            "attributions" : [],
+            "recommendations" : {
+                "cycle" : { 
+                    "cycle_time" : 25,
+                    "cycle_ratio_min" : 0.1,
+                    "cycle_ratio_max" : 0.9
+                }   
+            },
+            "config" : [
+                {
+                    "option_name" : "PB",
+                    "option_friendly_name" : "Proportional Band(PB)", 
+                    "option_description" : "This is the temperature band centered around the set point, that the controller is active.  If the error is less than PB/2, the command is 1.0. Higher PB's decrease controller response to error. [Default=60.0]",
+                    "option_type" : "float",
+                    "option_default" : 60.0,
+                    "option_min" : null,
+                    "option_max" : null, 
+                    "option_step" : 0.1,
+                    "hidden" : false
+                },
+                {
+                    "option_name" : "Td",
+                    "option_friendly_name" : "Derivative Time (Td)", 
+                    "option_description" : "Time (in seconds) to predict the future value. Higher Td makes the controller more responsive to the Error Rate of Change. [Default=45.0]",
+                    "option_type" : "float",
+                    "option_default" : 45.0,
+                    "option_min" : null,
+                    "option_max" : null,
+                    "option_step" : 0.1,  
+                    "hidden" : false
+                },
+                {
+                    "option_name" : "Ti",
+                    "option_friendly_name" : "Integral Time (Ti)", 
+                    "option_description" : "Time (in seconds) to eliminate the integral error. Higher Ti makes the controller less responsive to accumulated error over time. [Default=180.0]",
+                    "option_type" : "float",
+                    "option_default" : 180.0,
+                    "option_min" : null,
+                    "option_max" : null, 
+                    "option_step" : 0.1,
+                    "hidden" : false
+                },
+                {
+                    "option_name" : "center",
+                    "option_friendly_name" : "Center Ratio", 
+                    "option_description" : "Center of Cycle Ratio, which is specific to the way this PID will behave. Higher Centers increase system response at high set points. Lower Centers increase system stability at low set points but may keep the system from reaching high set points.  [Default=0.5]",
+                    "option_type" : "float",
+                    "option_default" : 0.5,
+                    "option_min" : null,
+                    "option_max" : null, 
+                    "option_step" : 0.01, 
+                    "hidden" : false
+                }
+            ]
+        },
+		"pid_ac" : {
+            "friendly_name" : "PID Auto Center",
+            "module_name" : "pid_ac",
+            "image" : "pid.png",
+            "description" : "The standard PID controller for PiFire, modified to include Auto Center calculations and Overshoot reduction code. This software was originally developed by GitHub user DBorello as part of his excellent PiSmoker project.  Slightly modified by @weberbox and @dogtreatfairy and adapted for PiFire. ",
+            "author" : "Dan Borello",
+            "link" : "https://github.com/DBorello/PiSmoker", 
+            "contributors" : ["Ben Parmeter", "James Weber", "Ryan Steel"],
+            "attributions" : [],
+            "recommendations" : {
+                "cycle" : { 
+                    "cycle_time" : 15,
+                    "cycle_ratio_min" : 0.05,
+                    "cycle_ratio_max" : 0.9
+                }   
+            },
+            "config" : [
+                {
+                    "option_name" : "PB",
+                    "option_friendly_name" : "Proportional Band(PB)", 
+                    "option_description" : "This is the temperature band centered around the set point, that the controller is active.  If the error is less than PB/2, the command is 1.0. Higher PB's decrease controller response to error. [Default=60.0]",
+                    "option_type" : "float",
+                    "option_default" : 60.0,
+                    "option_min" : null,
+                    "option_max" : null, 
+                    "option_step" : 0.1,
+                    "hidden" : false
+                },
+                {
+                    "option_name" : "Td",
+                    "option_friendly_name" : "Derivative Time (Td)", 
+                    "option_description" : "Time (in seconds) to predict the future value. Higher Td makes the controller more responsive to the Error Rate of Change. [Default=45.0]",
+                    "option_type" : "float",
+                    "option_default" : 45.0,
+                    "option_min" : null,
+                    "option_max" : null,
+                    "option_step" : 0.1,  
+                    "hidden" : false
+                },
+                {
+                    "option_name" : "Ti",
+                    "option_friendly_name" : "Integral Time (Ti)", 
+                    "option_description" : "Time (in seconds) to eliminate the integral error. Higher Ti makes the controller less responsive to accumulated error over time. [Default=180.0]",
+                    "option_type" : "float",
+                    "option_default" : 180.0,
+                    "option_min" : null,
+                    "option_max" : null, 
+                    "option_step" : 0.1,
+                    "hidden" : false
+                },
+				{
+                    "option_name" : "stable_window",
+                    "option_friendly_name" : "Stable Window (Degrees)", 
+                    "option_description" : "Window +/- from Set Point for triggering Overshoot condition. When in Overshoot, Output is set to min. [Default=12]",
+                    "option_type" : "float",
+                    "option_default" : 12,
+                    "option_min" : null,
+                    "option_max" : null, 
+                    "option_step" : 1,
+                    "hidden" : false
+                },
+				{
+                    "option_name" : "center_factor",
+                    "option_friendly_name" : "Center Factor", 
+                    "option_description" : "Center Factor multiplied by Set Point. Higher Center Factors increase system response at high set points. Lower Center Factors increase system stability at low set points but may keep the system from reaching high set points. Controller accounts for F to C conversion. EX: At 240F(115C) center is 240 * 0.0012 = 0.288. [Default=0.0010]",
+                    "option_type" : "float",
+                    "option_default" : 0.0010,
+                    "option_min" : null,
+                    "option_max" : null, 
+                    "option_step" : 0.0001,
+                    "hidden" : false
+                }
+            ]
+        },
+		"pid_sp" : {
+            "friendly_name" : "PID Smith Predictor",
+            "module_name" : "pid_sp",
+            "image" : "pid_sp.png",
+            "description" : "The Auto Center PID controller for PiFire, modified to include a Smith Predictor. This software was originally developed by GitHub user DBorello as part of his excellent PiSmoker project.  Slightly modified by @weberbox and @dogtreatfairy and adapted for PiFire. ",
+            "author" : "Dan Borello",
+            "link" : "https://github.com/DBorello/PiSmoker", 
+            "contributors" : ["Ben Parmeter", "James Weber", "Ryan Steel"],
+            "attributions" : [],
+            "recommendations" : {
+                "cycle" : { 
+                    "cycle_time" : 15,
+                    "cycle_ratio_min" : 0.05,
+                    "cycle_ratio_max" : 0.9
+                }   
+            },
+            "config" : [
+                {
+                    "option_name" : "PB",
+                    "option_friendly_name" : "Proportional Band(PB)", 
+                    "option_description" : "This is the temperature band centered around the set point, that the controller is active.  If the error is less than PB/2, the command is 1.0. Higher PB's decrease controller response to error. [Default=60.0]",
+                    "option_type" : "float",
+                    "option_default" : 60.0,
+                    "option_min" : null,
+                    "option_max" : null, 
+                    "option_step" : 0.1,
+                    "hidden" : false
+                },
+                {
+                    "option_name" : "Td",
+                    "option_friendly_name" : "Derivative Time (Td)", 
+                    "option_description" : "Time (in seconds) to predict the future value. Higher Td makes the controller more responsive to the Error Rate of Change. [Default=45.0]",
+                    "option_type" : "float",
+                    "option_default" : 45.0,
+                    "option_min" : null,
+                    "option_max" : null,
+                    "option_step" : 0.1,  
+                    "hidden" : false
+                },
+                {
+                    "option_name" : "Ti",
+                    "option_friendly_name" : "Integral Time (Ti)", 
+                    "option_description" : "Time (in seconds) to eliminate the integral error. Higher Ti makes the controller less responsive to accumulated error over time. [Default=180.0]",
+                    "option_type" : "float",
+                    "option_default" : 180.0,
+                    "option_min" : null,
+                    "option_max" : null, 
+                    "option_step" : 0.1,
+                    "hidden" : false
+                },
+				{
+                    "option_name" : "stable_window",
+                    "option_friendly_name" : "Stable Window (Degrees)", 
+                    "option_description" : "Window +/- from Set Point for triggering Overshoot condition. When in Overshoot, Output is set to min. [Default=12]",
+                    "option_type" : "float",
+                    "option_default" : 12,
+                    "option_min" : null,
+                    "option_max" : null, 
+                    "option_step" : 1,
+                    "hidden" : false
+                },
+				{
+                    "option_name" : "center_factor",
+                    "option_friendly_name" : "Center Factor", 
+                    "option_description" : "Center Factor multiplied by Set Point. Higher Center Factors increase system response at high set points. Lower Center Factors increase system stability at low set points but may keep the system from reaching high set points. Controller accounts for F to C conversion. EX: At 240F(115C) center is 240 * 0.0012 = 0.288. [Default=0.0010]",
+                    "option_type" : "float",
+                    "option_default" : 0.0010,
+                    "option_min" : null,
+                    "option_max" : null, 
+                    "option_step" : 0.0001,
+                    "hidden" : false
+                },
+				{
+                    "option_name" : "tau",
+                    "option_friendly_name" : "Tau (s)", 
+					"option_description" : "Time constant for the Smith Predictor. This is the time it takes the system to reach 2/3 of it's final value after a Set Point change. Higher Tau decreases system sensitivity to model mismatch. [Default=115]",
+                    "option_type" : "float",
+                    "option_default" : 115,
+                    "option_min" : null,
+                    "option_max" : null, 
+                    "option_step" : 1,
+                    "hidden" : false
+                },
+				{
+					"option_name": "theta",
+					"option_friendly_name" : "Theta (s)", 
+					"option_description" : "Time delay in the system. Theta is measured after commanding a Set Point change as the time it takes from the initial commmand to seeing initial temperature rise. Higher Theta makes the system more sensitive to delays in the system. [Default=65]",
+ 					"option_type" : "float",
+  					"option_default" : 65,
+   					"option_min" : null,
+    				"option_max" : null, 
+     				"option_step" : 1,
+      				"hidden" : false
+                }
+            ]
+        },
+		"pid_clamping" : {
+            "friendly_name" : "PID w/ Integrator Clamping",
+            "module_name" : "pid_clamping",
+            "image" : "pid.png",
+            "description" : "The original PiFire PID modified to both calculate the derivative portion in the classic de/dt method instead of the dT/dt method and with integral anti-windup protection achieved with a clamping method.",
+            "author" : "Mark Alston",
+            "link" : "https://github.com/markalston/PiFire", 
+            "contributors" : ["Ben Parmeter", "James Weber", "Mark Alston"],
+            "attributions" : [],
+            "recommendations" : {
+                "cycle" : { 
+                    "cycle_time" : 10,
+                    "cycle_ratio_min" : 0.05,
+                    "cycle_ratio_max" : 0.99
+                }
+            },
+            "config" : [
+                {
+                    "option_name" : "PB",
+                    "option_friendly_name" : "Proportional Band(PB)", 
+                    "option_description" : "The proportional band is the total range of the controlled output that can be produced within the controller’s 0% and 100% limits. Within the PB the command output is between 1.0 and 0.  Outside the band the command output is 1 or -1 (fully on or off). Increase this if you are overshooting setpoint. [Default=30.0]",
+                    "option_type" : "float",
+                    "option_default" : 30.0,
+                    "option_min" : null,
+                    "option_max" : null, 
+                    "option_step" : 0.1,
+                    "hidden" : false
+                },
+                {
+                    "option_name" : "Ti",
+                    "option_friendly_name" : "Integral Time Constant (Ti)", 
+                    "option_description" : "Time constant that determines how quickly we respond to accumulated error. Higher Ti makes the controller less responsive to accumulated error over time. Lower this if you cannot reach setpoint. [Default=120.0]",
+                    "option_type" : "float",
+                    "option_default" : 120.0,
+                    "option_min" : null,
+                    "option_max" : null, 
+                    "option_step" : 0.1,
+                    "hidden" : false
+                },
+                {
+                    "option_name" : "Td",
+                    "option_friendly_name" : "Derivative Time Constant (Td)", 
+                    "option_description" : "Time constant that determines how quickly the system reponds to changes in error rate. Higher Td makes the controller more responsive to the Error Rate of Change. Td basically acts as a damper on the system. Be cautious with this setting and start low and increase slowly. It might not even be needed and can easily drive a system into instability. [Default=20.0]",
+                    "option_type" : "float",
+                    "option_default" : 20.0,
+                    "option_min" : null,
+                    "option_max" : null,
+                    "option_step" : 0.1,  
+                    "hidden" : false
+                }
+
+            ]
+        },
+		"pid_parallel" : {
+            "friendly_name" : "Parallel PID w/ Integrator Clamping",
+            "module_name" : "pid_parallel",
+            "image" : "pid.png",
+            "description" : "PID in parallel form with integral anti-windup protection achieved with a clamping method. This controller should only be used if you understand PID systems and wish to play around or have some specific need. This PID method might also be useful if you are following tuning guides such as Ziegler–Nichols. However, the coefficients have less relationship to physical behaviors and is more usefull for theoretical testing of the pid system.",
+            "author" : "Mark Alston",
+            "link" : "https://github.com/markalston/PiFire", 
+            "contributors" : ["Ben Parmeter", "James Weber", "Mark Alston"],
+            "attributions" : [],
+            "recommendations" : {
+                "cycle" : { 
+                    "cycle_time" : 10,
+                    "cycle_ratio_min" : 0.05,
+                    "cycle_ratio_max" : 0.99
+                }
+            },
+            "config" : [
+                {
+                    "option_name" : "Kp",
+                    "option_friendly_name" : "Proportional Gain", 
+                    "option_description" : "The proportional Gain. Kp = 1/PB. [Default=30.0]",
+                    "option_type" : "float",
+                    "option_default" : 30,
+                    "option_min" : null,
+                    "option_max" : null, 
+                    "option_step" : 0.1,
+                    "hidden" : false
+                },
+                {
+                    "option_name" : "Ki",
+                    "option_friendly_name" : "Integral Gain", 
+                    "option_description" : "Lower Ki makes the controller less responsive to accumulated error over time. Ki = Kp/Ti or 1/(PB*Ti).  Increase this if you cannot reach setpoint. [Default=1.5]",
+                    "option_type" : "float",
+                    "option_default" : 1.5,
+                    "option_min" : null,
+                    "option_max" : null, 
+                    "option_step" : 0.01,
+                    "hidden" : false
+                },
+                {
+                    "option_name" : "Kd",
+                    "option_friendly_name" : "Derivative Gain", 
+                    "option_description" : "Kd basically acts as a damper on the system. Kd = Kp*Td or Kd = Td/PB. Be cautious with this setting and start low and increase slowly. It might not even be needed and can easily drive a system into instability. [Default=4.0]",
+                    "option_type" : "float",
+                    "option_default" : 4.0,
+                    "option_min" : null,
+                    "option_max" : null,
+                    "option_step" : 0.01,  
+                    "hidden" : false
+                },
+                {
+                    "option_name" : "Clamping",
+                    "option_friendly_name" : "Integral Windup Protection", 
+                    "option_description" : "Stops integration when the sum of the block components exceeds the output limits and the integrator output and block input have the same sign. Resumes integration when either the sum of the block components exceeds the output limits and the integrator output and block input have opposite sign or the sum no longer exceeds the output limits. [Default=True]",
+                    "option_type" : "boolean",
+                    "option_default" : true,
+                    "hidden" : false
+                
+                }
+            ]
+        },
+        "fuzzy" : {
+            "friendly_name" : "Fuzzy Logic Controller",
+            "module_name" : "fuzzy",
+            "image" : "fuzzy.png",
+            "description" : "**EXPERIMENTAL** Use of this controller is at your own risk.  This is an attempt at designing a fuzzy logic controller for set temperature control.  It is currently using Scikit Fuzzy's Python Module to implement a relatively straightforward fuzzy logic controller.  This controller should be considered pre-Alpha and extremely experimental.  This module will store the fuzzy logic controller in an object, which is saved/pickled in the controller directory, named 'fuzzy.pickle'.  If any changes are made to the default fuzzy logic controller settings, then this pickle file should be deleted so that a new object can be created with new settings.  Note that it may take a very long time for the object to be generated on the Raspberry Pi due to the limited performance capabilities of that processor.",
+            "author" : "Ben Parmeter",
+            "link" : "https://nebhead.github.io/PiFire", 
+            "contributors" : [],
+            "attributions" : ["Sci-Kit Fuzzy"],
+            "recommendations" : {
+                "cycle" : { 
+                    "cycle_time" : 25,
+                    "cycle_ratio_min" : 0.1,
+                    "cycle_ratio_max" : 1.0
+                }   
+            },
+            "config" : []
+        }, 
+        "ml" : {
+            "friendly_name" : "Machine Learning Controller",
+            "module_name" : "ml",
+            "image" : "",
+            "description" : "**EXPERIMENTAL** This controller is NOT recommended for use at this time.  This is an attempt at designing a machine learning based controller for set temperature control.  It is currently using Scikit Learn Python Module to implement a relatively straightforward machine learning controller.  This controller should be considered pre-Alpha and extremely experimental.  This module will store the machine learning controller in an object, which is saved in the controller directory, named 'ml_model.joblib'.  If any changes are made to the default controller settings, then this joblib file should be deleted so that a new object can be created with new settings.  Note that it may take a very long time for the object to be generated on the Raspberry Pi due to the limited performance capabilities of that processor.",
+            "author" : "Ben Parmeter",
+            "link" : "https://nebhead.github.io/PiFire", 
+            "contributors" : [],
+            "attributions" : ["Sci-Kit Learn"],
+            "recommendations" : {
+                "cycle" : { 
+                    "cycle_time" : 25,
+                    "cycle_ratio_min" : 0.1,
+                    "cycle_ratio_max" : 1.0
+                }   
+            },
+            "config" : []
+        }
+    }
+}