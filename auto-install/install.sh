#!/usr/bin/env bash

# Automatic Installation Script
# Many thanks to the PiVPN project (pivpn.io) for much of the inspiration for this script
#
# Install with this command (from your Pi):
#
# curl https://raw.githubusercontent.com/nebhead/pifire/main/auto-install/install.sh | bash
#
# NOTE: Pre-Requisites to run Raspi-Config first.  See README.md.
# 
# Usage: 
# ./install.sh [-dev]
# -dev: Use this option to run the installation script from the development branch of PiFire instead of the main branch.
#        This is useful for testing new features or bug fixes that are not yet in the main branch.
#        If this option is not used, the main branch will be installed by default.
# -devrepo: Used to pull the development branch repository instead of the main branch.
#          Uses the current installation script running with the development branch of the repository.
#          This is useful for testing new features or bug fixes that are not yet in the main branch.
#          If this option is not used, the main branch will be installed by default.
#          Note: This option is ignored if -dev is also used.
#          Example usage: curl https://raw.githubusercontent.com/nebhead/pifire/development/auto-install/install.sh | bash -s -- -devrepo
# -venv: Use this option to force vanilla venv install
# -uv:   Use this option to force the use of UV 

# Install script version variable for logging
INSTALL_SCRIPT_VERSION="1.10.x"
DEV_INSTALLER="false"
for arg in "$@"; do
  if [[ "$arg" == "-dev" ]]; then
    DEV_INSTALLER="true"
  fi
done

DEV_REPO="false"
for arg in "$@"; do
  if [[ "$arg" == "-devrepo" ]]; then
    DEV_REPO="true"
  fi
done

# Create logs directory if it doesn't exist
mkdir -p ~/logs

# Check if -dev flag is used and run install from development branch and exit this script
if [[ $DEV_INSTALLER == "true" ]]; then
    echo " + Running installation script from development branch..." | tee -a ~/logs/pifire_install.log
    # Pass through all arguments except -dev to the development branch installer
    # Build a new argument list excluding -dev
    passthrough_args=()
    for arg in "$@"; do
        if [[ "$arg" != "-dev" ]]; then
            passthrough_args+=("$arg")
        fi
    done
    echo " + Passing through arguments to development branch installer: ${passthrough_args[*]}" | tee -a ~/logs/pifire_install.log
    curl -SL https://raw.githubusercontent.com/nebhead/pifire/development/auto-install/install.sh | bash -s -- -devrepo "${passthrough_args[@]}"
    exit 0
elif [[ $DEV_REPO == "true" ]]; then
    echo " + Running installation script from development branch based on version $INSTALL_SCRIPT_VERSION..." | tee -a ~/logs/pifire_install.log
else
    echo " + Running installation script from main branch based on version $INSTALL_SCRIPT_VERSION..." | tee -a ~/logs/pifire_install.log
fi

# Start logging
echo "*************************************************************************" | tee ~/logs/pifire_install.log
echo "PiFire Installation Started at $(date '+%Y-%m-%d %H:%M:%S')" | tee ~/logs/pifire_install.log
echo "*************************************************************************" | tee -a ~/logs/pifire_install.log
echo " ** Logging to ~/logs/pifire_install.log **" | tee -a ~/logs/pifire_install.log

# Must be root to install
if [[ $EUID -eq 0 ]];then
    echo " + You are root." | tee -a ~/logs/pifire_install.log
else
    echo " + SUDO will be used for the install." | tee -a ~/logs/pifire_install.log
    # Check if it is actually installed
    # If it isn't, exit because the install cannot complete
    if [[ $(dpkg-query -s sudo) ]];then
        export SUDO="sudo"
        export SUDOE="sudo -E"
    else
        echo " !! Installation Failed, 'sudo' not found. Please install sudo.  Exiting" | tee -a ~/logs/pifire_install.log
        exit 1
    fi
fi

# Detect OS architecture
ARCH=$(uname -m)
echo " + Detecting system architecture: $ARCH" | tee -a ~/logs/pifire_install.log

case $ARCH in
    aarch64)
        echo " + 64-bit ARM OS detected (Raspberry Pi running 64-bit OS)" | tee -a ~/logs/pifire_install.log
        OS_BITS="64"
        ;;
    armv7l|armv6l)
        echo " + 32-bit ARM OS detected (Raspberry Pi running 32-bit OS)" | tee -a ~/logs/pifire_install.log
        OS_BITS="32"
        ;;
    *)
        echo " !! Warning: Non-standard Raspberry Pi architecture detected: $ARCH" | tee -a ~/logs/pifire_install.log
        echo " !! This script is designed for Raspberry Pi systems" | tee -a ~/logs/pifire_install.log
        if ! whiptail --backtitle "Architecture Warning" --title "Non-standard Architecture" --yesno "This script is designed for Raspberry Pi systems but detected architecture: $ARCH\n\nDo you want to continue anyway?" 12 60; then
            echo " !! Installation cancelled by user" | tee -a ~/logs/pifire_install.log
            exit 1
        fi
        ;;
esac
echo " + System architecture set to: $OS_BITS-bit" | tee -a ~/logs/pifire_install.log

# Determine OS version number
if [ -f /etc/os-release ]; then
    . /etc/os-release
    OS_NAME=$NAME
    OS_VERSION=$VERSION_ID
    echo " + Detected OS: $OS_NAME Version: $OS_VERSION" | tee -a ~/logs/pifire_install.log
else
    echo " !! Unable to determine OS version. /etc/os-release not found." | tee -a ~/logs/pifire_install.log
    exit 1
fi  

if [[ " $@ " =~ " -venv " ]]; then
    echo " + Vanilla venv install selected" | tee -a ~/logs/pifire_install.log
    VENV_TYPE="vanilla"
elif [[ " $@ " =~ " -uv " ]]; then
    echo " + UV install selected" | tee -a ~/logs/pifire_install.log
    VENV_TYPE="uv"
else
    VENV_TYPE="auto"
    echo " + Auto venv type selected" | tee -a ~/logs/pifire_install.log
fi

sleep 2
# Find the rows and columns. Will default to 80x24 if it can not be detected.
screen_size=$(stty size 2>/dev/null || echo 24 80)
rows=$(echo $screen_size | awk '{print $1}')
columns=$(echo $screen_size | awk '{print $2}')

# Divide by two so the dialogs take up half of the screen.
r=$(( rows / 2 ))
c=$(( columns / 2 ))
# If the screen is small, modify defaults
r=$(( r < 20 ? 20 : r ))
c=$(( c < 70 ? 70 : c ))

# Display the welcome dialog
whiptail --msgbox --backtitle "Welcome" --title "PiFire Automated Installer" "This installer will transform your Single Board Computer into a connected Smoker Controller.  NOTE: This installer is intended to be run on a fresh install of Raspberry Pi OS Lite 32/64-Bit Bullseye or later." ${r} ${c}

# Supervisor WebUI Settings
SVISOR=$(whiptail --title "Would you like to enable the supervisor WebUI?" --radiolist "This allows you to check the status of the supervised processes via a web browser, and also allows those processes to be restarted directly from this interface. (Recommended)" 20 78 2 "ENABLE_SVISOR" "Enable the WebUI" ON "DISABLE_SVISOR" "Disable the WebUI" OFF 3>&1 1>&2 2>&3)

if [[ $SVISOR = "ENABLE_SVISOR" ]];then
   USERNAME=$(whiptail --inputbox "Choose a username [default: user]" 8 78 user --title "Choose Username" 3>&1 1>&2 2>&3)
   PASSWORD=$(whiptail --passwordbox "Enter your password" 8 78 --title "Choose Password" 3>&1 1>&2 2>&3)
   whiptail --msgbox --backtitle "Supervisor WebUI Setup" --title "Supervisor Configured" "After this installation is completed, you should be able to access the Supervisor WebUI at http://your.ip.address.here:9001 with the username and password you have chosen." ${r} ${c}
else
    echo "No Supervisor WebUI Setup." | tee -a ~/logs/pifire_install.log
fi

echo "*************************************************************************" | tee -a ~/logs/pifire_install.log
echo "**                                                                     **" | tee -a ~/logs/pifire_install.log
echo "**      Running Apt Update... (This could take several minutes)        **" | tee -a ~/logs/pifire_install.log
echo "**                                                                     **" | tee -a ~/logs/pifire_install.log
echo "*************************************************************************" | tee -a ~/logs/pifire_install.log
# Update package list, exit if failed
$SUDO apt update 2>&1 | tee -a ~/logs/pifire_install.log || exit 1

echo "*************************************************************************" | tee -a ~/logs/pifire_install.log
echo "**                                                                     **" | tee -a ~/logs/pifire_install.log
echo "**      Running Apt Upgrade... (This could take several minutes)       **" | tee -a ~/logs/pifire_install.log
echo "**                                                                     **" | tee -a ~/logs/pifire_install.log
echo "*************************************************************************" | tee -a ~/logs/pifire_install.log
# Upgrade packages, exit if failed
$SUDO DEBIAN_FRONTEND=noninteractive apt-get upgrade -y \
    -o Dpkg::Options::=--force-confdef \
    -o Dpkg::Options::=--force-confold 2>&1 | tee -a ~/logs/pifire_install.log
if [ ${PIPESTATUS[0]} -ne 0 ]; then
    echo " !! Failed to upgrade packages. Installation cannot continue." | tee -a ~/logs/pifire_install.log
    exit 1
fi

# Install APT dependencies
echo "*************************************************************************" | tee -a ~/logs/pifire_install.log
echo "**                                                                     **" | tee -a ~/logs/pifire_install.log
echo "**      Installing Dependencies... (This could take several minutes)   **" | tee -a ~/logs/pifire_install.log
echo "**                                                                     **" | tee -a ~/logs/pifire_install.log
echo "*************************************************************************" | tee -a ~/logs/pifire_install.log
# Install dependencies, exit if failed
$SUDO apt install python3-dev python3-pip python3-venv python3-scipy nginx git supervisor ttf-mscorefonts-installer redis-server gfortran libopenblas-dev liblapack-dev libopenjp2-7 libglib2.0-dev -y 2>&1 | tee -a ~/logs/pifire_install.log
if [ ${PIPESTATUS[0]} -ne 0 ]; then
    echo " !! Failed to install dependencies. Installation cannot continue." | tee -a ~/logs/pifire_install.log
    exit 1
fi
# If OS_Version is 11 or 12, install libatlas-base-dev
if [[ "$OS_VERSION" == "11" || "$OS_VERSION" == "12" ]]; then
    echo " + OS Version $OS_VERSION detected, installing libatlas-base-dev" | tee -a ~/logs/pifire_install.log
    $SUDO apt install libatlas-base-dev -y 2>&1 | tee -a ~/logs/pifire_install.log
else
    echo " + Skipping libatlas-base-dev installation for OS Version $OS_VERSION" | tee -a ~/logs/pifire_install.log
fi
# If Raspberry Pi 5, install python3-rpi-lgpio
if grep -q "Raspberry Pi 5" /proc/device-tree/model 2>/dev/null; then
    echo " + Raspberry Pi 5 detected, installing python3-rpi-lgpio" | tee -a ~/logs/pifire_install.log
    $SUDO apt install python3-rpi-lgpio -y
fi

# Grab project files
echo "*************************************************************************" | tee -a ~/logs/pifire_install.log
echo "**                                                                     **" | tee -a ~/logs/pifire_install.log
echo "**      Cloning PiFire from GitHub...                                  **" | tee -a ~/logs/pifire_install.log
echo "**                                                                     **" | tee -a ~/logs/pifire_install.log
echo "*************************************************************************" | tee -a ~/logs/pifire_install.log
cd /usr/local/bin

# Check if -devrepo option is used
if [[ $DEV_REPO == "true" ]]; then
    echo " + Cloning development branch..." | tee -a ~/logs/pifire_install.log
    # Replace the below command to fetch development branch
    $SUDO git clone --depth 1 --branch development https://github.com/nebhead/pifire 2>&1 | tee -a ~/logs/pifire_install.log
else
    echo " + Cloning main branch..." | tee -a ~/logs/pifire_install.log 2>&1 | tee -a ~/logs/pifire_install.log
    # Use a shallow clone to reduce download size
    $SUDO git clone --depth 1 https://github.com/nebhead/pifire
fi

# Setup Python VENV & Install Python dependencies
echo "*************************************************************************" | tee -a ~/logs/pifire_install.log
echo "**                                                                     **" | tee -a ~/logs/pifire_install.log
echo "**      Setting up Python VENV and Installing Modules...               **" | tee -a ~/logs/pifire_install.log
echo "**            (This could take several minutes)                        **" | tee -a ~/logs/pifire_install.log
echo "**                                                                     **" | tee -a ~/logs/pifire_install.log
echo "*************************************************************************" | tee -a ~/logs/pifire_install.log
echo ""
echo " + Setting Up PiFire Group"
cd /usr/local/bin
$SUDO groupadd pifire 
$SUDO usermod -a -G pifire $USER 
$SUDO usermod -a -G pifire root 
# Change ownership to group=pifire for all files/directories in pifire 
$SUDO chown -R $USER:pifire pifire 
# Change ability for pifire group to read/write/execute 
<<<<<<< HEAD
$SUDO chmod -R 775 pifire/

echo " - Setting up VENV"
# Setup VENV
python -m venv --system-site-packages pifire
cd /usr/local/bin/pifire
source bin/activate 

echo " - Installing module dependencies... "
# Install module dependencies 
if ! python -c "import sys; assert sys.version_info[:2] >= (3,11)" > /dev/null; then
    echo "System is running a python version lower than 3.11, installing eventlet==0.30.2";
    python -m pip install "greenlet==3.1.1" "eventlet==0.30.2"
=======
$SUDO chmod -R 777 /usr/local/bin

# Install UV (Universal Virtualenv) for Python 3.11+
# If using 64-bit OS OR -uv option is set
if [ "$OS_BITS" = "64" ] && [ ! "$VENV_TYPE" = "vanilla" ]; then
    echo " + Setting up UV configuration (64-Bit)" | tee -a ~/logs/pifire_install.log
    # Add any 64-bit specific configurations here if needed
    echo " + Installing UV" | tee -a ~/logs/pifire_install.log
    if ! /bin/curl -LsSf https://astral.sh/uv/install.sh | env UV_INSTALL_DIR="/usr/local/bin" /bin/sh; then
        echo " ! Failed to download or install UV. Exiting." | tee -a ~/logs/pifire_install.log
        exit 1
    fi

    echo " + Setting up VENV" | tee -a ~/logs/pifire_install.log
    # Setup VENV
    cd /usr/local/bin/pifire
    uv venv --system-site-packages

    # Activate VENV
    source .venv/bin/activate

    # Installing module dependencies
    echo " - Installing module dependencies... " | tee -a ~/logs/pifire_install.log

    # Install latest eventlet
    if ! uv pip install eventlet 2>&1 | tee -a ~/logs/pifire_install.log; then
        echo " !! Failed to install eventlet. Installation cannot continue." | tee -a ~/logs/pifire_install.log
        exit 1
    fi

    # Install influxdb_client with CISO support for better performance
    if ! uv pip install "influxdb_client[ciso]==1.48.0" 2>&1 | tee -a ~/logs/pifire_install.log; then
        echo " !! Failed to install influxdb_client. Installation cannot continue." | tee -a ~/logs/pifire_install.log
        exit 1
    fi
    
    # If Raspberry Pi 5, skip rpi.gpio installation as it is not supported
    if grep -q "Raspberry Pi 5" /proc/device-tree/model 2>/dev/null; then
        echo " + Raspberry Pi 5 detected, skipping install of rpi.gpio" | tee -a ~/logs/pifire_install.log
    else
        echo " + Installing rpi.gpio==0.7.1" | tee -a ~/logs/pifire_install.log
        if ! uv pip install rpi.gpio==0.7.1 2>&1 | tee -a ~/logs/pifire_install.log; then
            echo " !! Failed to install rpi.gpio. Installation cannot continue." | tee -a ~/logs/pifire_install.log
            exit 1
        fi
    fi

    # If OS_version is "11" or "12", install scikit-learn==1.4.2 else install scikit-learn==1.7.2
    if [[ "$OS_VERSION" == "11" || "$OS_VERSION" == "12" ]]; then
        echo " + Installing scikit-learn==1.4.2" | tee -a ~/logs/pifire_install.log
        if ! uv pip install scikit-learn==1.4.2 2>&1 | tee -a ~/logs/pifire_install.log; then
            echo " !! Failed to install scikit-learn. Installation cannot continue." | tee -a ~/logs/pifire_install.log
            exit 1
        fi
    else
        # if OSBITS is 64, install scikit-learn==1.7.2
        if [ "$OS_BITS" = "64" ]; then
            echo " + Installing scikit-learn==1.7.2" | tee -a ~/logs/pifire_install.log
            if ! uv pip install scikit-learn==1.7.2 2>&1 | tee -a ~/logs/pifire_install.log; then
                echo " !! Failed to install scikit-learn. Installation cannot continue." | tee -a ~/logs/pifire_install.log
                exit 1
            fi
        else
            echo " + Skipping scikit-learn installation for 32-bit OS" | tee -a ~/logs/pifire_install.log
        fi
    fi

    echo " + Installing modules from requirements.txt one at a time... " | tee -a ~/logs/pifire_install.log
    while IFS= read -r req || [ -n "$req" ]; do
        # Strip inline comments and trim whitespace
        req="${req%%#*}"
        req="$(echo "$req" | xargs)"
        # Skip empty lines
        [ -z "$req" ] && continue
        # Skip requirement file/options directives
        case "$req" in
            -r*|--requirement*|--find-links*|-f*|--index-url*|--extra-index-url*|--trusted-host*|--no-binary*|--only-binary*|--*)
                echo " - Skipping requirement option: $req" | tee -a ~/logs/pifire_install.log
                continue
                ;;
        esac
        echo " - Installing $req ..." | tee -a ~/logs/pifire_install.log
        uv pip install "$req" 2>&1 | tee -a ~/logs/pifire_install.log
        status=${PIPESTATUS[0]}
        if [ $status -ne 0 ]; then
            echo " !! Failed to install $req. Installation cannot continue." | tee -a ~/logs/pifire_install.log
            exit 1
        fi
    done < /usr/local/bin/pifire/auto-install/requirements.txt
    echo " + requirements.txt installation complete." | tee -a ~/logs/pifire_install.log
    
    # Find all bluepy-helper executables in various possible locations
        BLUEPY_HELPERS=$(find /usr/local/bin/pifire/.venv/lib/ -path "*/bluepy/bluepy-helper" 2>/dev/null)

    if [ -z "$BLUEPY_HELPERS" ]; then
        echo " ! No bluepy-helper found in the standard Python library locations" | tee -a ~/logs/pifire_install.log
    else
        # Apply capabilities to each found bluepy-helper
        for helper in $BLUEPY_HELPERS; do
            echo " + Setting capabilities for $helper" | tee -a ~/logs/pifire_install.log
            $SUDO setcap "cap_net_raw,cap_net_admin+eip" "$helper"
            
            # Verify the capabilities were set
            getcap "$helper"
        done
        echo " + All bluepy-helper executables have been configured" | tee -a ~/logs/pifire_install.log
    fi
>>>>>>> 4fb3ee3a
else
    # Add any 32-bit specific configurations here if needed
    echo " + Setting up Vanilla VENV" | tee -a ~/logs/pifire_install.log
    # Setup VENV
    cd /usr/local/bin
    /bin/python -m venv --system-site-packages pifire
    cd /usr/local/bin/pifire
    source bin/activate
    if ! /bin/python -c "import sys; assert sys.version_info[:2] >= (3,11)" > /dev/null 2>&1; then
        echo " + System is running a python version lower than 3.11, installing eventlet==0.30.2." | tee -a ~/logs/pifire_install.log;
        python -m pip install "greenlet==3.1.1" "eventlet==0.30.2" 2>&1 | tee -a ~/logs/pifire_install.log
        python -m pip install "influxdb_client==1.48.0" 2>&1 | tee -a ~/logs/pifire_install.log
    else
        echo " + System is running a python version 3.11 or higher." | tee -a ~/logs/pifire_install.log
        python -m pip install eventlet 2>&1 | tee -a ~/logs/pifire_install.log
        python -m pip install "influxdb_client[ciso]==1.48.0" 2>&1 | tee -a ~/logs/pifire_install.log
    fi
    if grep -q "Raspberry Pi 5" /proc/device-tree/model 2>/dev/null; then
        echo " + Raspberry Pi 5 detected, skipping install of rpi.gpio" | tee -a ~/logs/pifire_install.log
    else
        echo " + Installing rpi.gpio==0.7.1" | tee -a ~/logs/pifire_install.log
        if ! python -m pip install rpi.gpio==0.7.1 2>&1 | tee -a ~/logs/pifire_install.log; then
            echo " !! Failed to install rpi.gpio. Installation cannot continue." | tee -a ~/logs/pifire_install.log
            exit 1
        fi
    fi
    # Installing module dependencies from requirements.txt one at a time
    echo " + Installing modules from requirements.txt one at a time... " | tee -a ~/logs/pifire_install.log
    while IFS= read -r req || [ -n "$req" ]; do
        # Strip inline comments and trim whitespace
        req="${req%%#*}"
        req="$(echo "$req" | xargs)"
        # Skip empty lines
        [ -z "$req" ] && continue
        # Skip requirement file/options directives
        case "$req" in
            -r*|--requirement*|--find-links*|-f*|--index-url*|--extra-index-url*|--trusted-host*|--no-binary*|--only-binary*|--*)
                echo " - Skipping requirement option: $req" | tee -a ~/logs/pifire_install.log
                continue
                ;;
        esac
        echo " - Installing $req ..." | tee -a ~/logs/pifire_install.log
        python -m pip install "$req" 2>&1 | tee -a ~/logs/pifire_install.log
        status=${PIPESTATUS[0]}
        if [ $status -ne 0 ]; then
            echo " !! Failed to install $req. Installation cannot continue." | tee -a ~/logs/pifire_install.log
            exit 1
        fi
    done < /usr/local/bin/pifire/auto-install/requirements.txt
    echo " + requirements.txt installation complete." | tee -a ~/logs/pifire_install.log
    # Find all bluepy-helper executables in various possible locations
    BLUEPY_HELPERS=$(find /usr/local/bin/pifire/lib/ -path "*/bluepy/bluepy-helper" 2>/dev/null)

    if [ -z "$BLUEPY_HELPERS" ]; then
        echo " ! No bluepy-helper found in the standard Python library locations" | tee -a ~/logs/pifire_install.log
    else
        # Apply capabilities to each found bluepy-helper
        for helper in $BLUEPY_HELPERS; do
            echo " + Setting capabilities for $helper" | tee -a ~/logs/pifire_install.log
            $SUDO setcap "cap_net_raw,cap_net_admin+eip" "$helper"
            
            # Verify the capabilities were set
            getcap "$helper"
        done
        echo " + All bluepy-helper executables have been configured" | tee -a ~/logs/pifire_install.log
    fi

    # Get PIP List into JSON file
    echo " - Setting Legacy VENV flag in settings.json" | tee -a ~/logs/pifire_install.log
    python updater.py --legacyvenv 2>&1 | tee -a ~/logs/pifire_install.log
fi

# Get PIP List into JSON file
echo " - Getting PIP List into JSON file" | tee -a ~/logs/pifire_install.log
python updater.py --piplist 2>&1 | tee -a ~/logs/pifire_install.log

# Get OS Information into JSON file
echo " - Getting OS Information into JSON file" | tee -a ~/logs/pifire_install.log
python board-config.py -ov 2>&1 | tee -a ~/logs/pifire_install.log

### Setup nginx to proxy to gunicorn
echo "*************************************************************************" | tee -a ~/logs/pifire_install.log
echo "**                                                                     **" | tee -a ~/logs/pifire_install.log
echo "**      Configuring nginx...                                           **" | tee -a ~/logs/pifire_install.log
echo "**                                                                     **" | tee -a ~/logs/pifire_install.log
echo "*************************************************************************" | tee -a ~/logs/pifire_install.log
# Move into install directory
cd /usr/local/bin/pifire/auto-install/nginx

# Generate Self-Signed SSL Certificate
echo " + Generating Self-Signed SSL Certificate" | tee -a ~/logs/pifire_install.log
if ! $SUDO openssl req -x509 -nodes -days 3650 -newkey rsa:2048 -keyout /etc/ssl/private/localhost.key -out /etc/ssl/certs/localhost.crt -subj "/CN=localhost" -batch; then
    echo " !! Failed to generate SSL certificate. HTTPS may not function correctly." | tee -a ~/logs/pifire_install.log
else
    echo " + SSL Certificate generation successful." | tee -a ~/logs/pifire_install.log
fi

# Delete default configuration
$SUDO rm /etc/nginx/sites-enabled/default

# Copy configuration file to nginx
$SUDO cp pifire.nginx /etc/nginx/sites-available/pifire

# Create link in sites-enabled
$SUDO ln -s /etc/nginx/sites-available/pifire /etc/nginx/sites-enabled

# Copy server_error.html to /usr/share/nginx/html
$SUDO cp server_error.html /usr/share/nginx/html

# Restart nginx
$SUDO service nginx restart

### Setup Supervisor to Start Apps on Boot / Restart on Failures
echo "*************************************************************************" | tee -a ~/logs/pifire_install.log
echo "**                                                                     **" | tee -a ~/logs/pifire_install.log
echo "**      Configuring Supervisord...                                     **" | tee -a ~/logs/pifire_install.log
echo "**                                                                     **" | tee -a ~/logs/pifire_install.log
echo "*************************************************************************" | tee -a ~/logs/pifire_install.log

# Copy configuration files (control.conf, webapp.conf) to supervisor config directory
if [ "$OS_BITS" = "64" ] && [ ! "$VENV_TYPE" = "vanilla" ]; then
    cd /usr/local/bin/pifire/auto-install/supervisor
else
    cd /usr/local/bin/pifire/auto-install/supervisor/legacy
fi

# Add the current username to the configuration files 
echo "user=$USER" | tee -a control.conf > /dev/null
echo "user=$USER" | tee -a webapp.conf > /dev/null

$SUDO cp *.conf /etc/supervisor/conf.d/

if [[ $SVISOR = "ENABLE_SVISOR" ]];then
   echo " " | sudo tee -a /etc/supervisor/supervisord.conf > /dev/null
   echo "[inet_http_server]" | sudo tee -a /etc/supervisor/supervisord.conf > /dev/null
   echo "port = 9001" | sudo tee -a /etc/supervisor/supervisord.conf > /dev/null
   echo "username = " $USERNAME | sudo tee -a /etc/supervisor/supervisord.conf > /dev/null
   echo "password = " $PASSWORD | sudo tee -a /etc/supervisor/supervisord.conf > /dev/null
else
   echo "No WebUI Setup." | tee -a ~/logs/pifire_install.log
fi

# If supervisor isn't already running, startup Supervisor
$SUDO service supervisor start 2>&1 | tee -a ~/logs/pifire_install.log

# Installation Complete, Reboot Prompt
echo "+ Installation completed at $(date '+%Y-%m-%d %H:%M:%S')" | tee -a ~/logs/pifire_install.log

# Ask user if they want to reboot
if whiptail --backtitle "Install Complete" --title "Installation Completed" --yesno "Congratulations, the installation is complete.\n\nIt's recommended to reboot your system now for all changes to take effect. On first boot, the wizard will guide you through the remaining setup steps.\n\nYou should be able to access your application by opening a browser on your PC or other device and using the IP address (or http://[hostname].local) for this device.\n\nWould you like to reboot now?" ${r} ${c}; then
    echo "Rebooting system..." | tee -a ~/logs/pifire_install.log
    $SUDO cp ~/logs/pifire_install.log /usr/local/bin/pifire/logs/pifire_install_$(date '+%Y%m%d_%H%M%S').log
    $SUDO reboot
else
    echo "Reboot skipped. Please reboot manually when convenient." | tee -a ~/logs/pifire_install.log
    $SUDO cp ~/logs/pifire_install.log /usr/local/bin/pifire/logs/pifire_install_$(date '+%Y%m%d_%H%M%S').log
    exit 0
fi
<|MERGE_RESOLUTION|>--- conflicted
+++ resolved
@@ -239,21 +239,6 @@
 # Change ownership to group=pifire for all files/directories in pifire 
 $SUDO chown -R $USER:pifire pifire 
 # Change ability for pifire group to read/write/execute 
-<<<<<<< HEAD
-$SUDO chmod -R 775 pifire/
-
-echo " - Setting up VENV"
-# Setup VENV
-python -m venv --system-site-packages pifire
-cd /usr/local/bin/pifire
-source bin/activate 
-
-echo " - Installing module dependencies... "
-# Install module dependencies 
-if ! python -c "import sys; assert sys.version_info[:2] >= (3,11)" > /dev/null; then
-    echo "System is running a python version lower than 3.11, installing eventlet==0.30.2";
-    python -m pip install "greenlet==3.1.1" "eventlet==0.30.2"
-=======
 $SUDO chmod -R 777 /usr/local/bin
 
 # Install UV (Universal Virtualenv) for Python 3.11+
@@ -361,7 +346,6 @@
         done
         echo " + All bluepy-helper executables have been configured" | tee -a ~/logs/pifire_install.log
     fi
->>>>>>> 4fb3ee3a
 else
     # Add any 32-bit specific configurations here if needed
     echo " + Setting up Vanilla VENV" | tee -a ~/logs/pifire_install.log
